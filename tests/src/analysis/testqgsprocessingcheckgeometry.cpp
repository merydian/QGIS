/***************************************************************************
                         testqgsprocessingcheckgeometry.cpp
                         ---------------------
    begin                : June 2024
    copyright            : (C) 2024 by Jacky Volpes
    email                : jacky dot volpes at oslandia dot com
 ***************************************************************************/

/***************************************************************************
 *                                                                         *
 *   This program is free software; you can redistribute it and/or modify  *
 *   it under the terms of the GNU General Public License as published by  *
 *   the Free Software Foundation; either version 2 of the License, or     *
 *   (at your option) any later version.                                   *
 *                                                                         *
 ***************************************************************************/
#include "qgsnativealgorithms.h"
#include "qgsprocessingregistry.h"
#include "qgsprocessingparameters.h"
#include "qgstest.h"
#include "qgsvectorlayer.h"

class TestQgsProcessingCheckGeometry : public QgsTest
{
    Q_OBJECT

  public:
    TestQgsProcessingCheckGeometry()
      : QgsTest( QStringLiteral( "Processing Algorithms Check Geometry" ) ) {}

  private slots:
    void initTestCase();    // will be called before the first testfunction is executed.
    void cleanupTestCase(); // will be called after the last testfunction was executed.
    void init() {}          // will be called before each testfunction is executed.
    void cleanup() {}       // will be called after every testfunction.

    void containedAlg_data();
    void containedAlg();

    void degeneratePolygonAlg();

    void angleAlg_data();
    void angleAlg();

<<<<<<< HEAD
    void selfContactAlg_data();
    void selfContactAlg();
=======
    void segmentLengthAlg_data();
    void segmentLengthAlg();

    void selfIntersectionAlg_data();
    void selfIntersectionAlg();

    void duplicateNodesAlg_data();
    void duplicateNodesAlg();

    void dangleAlg();

    void followBoundariesAlg();

    void overlapAlg();
>>>>>>> 2f659e46

    void areaAlg();
    void holeAlg();
    void missingVertexAlg();

  private:
    QgsVectorLayer *mLineLayer = nullptr;
    QgsVectorLayer *mPolygonLayer = nullptr;
    QgsVectorLayer *mPointLayer = nullptr;
};

void TestQgsProcessingCheckGeometry::initTestCase()
{
  QgsApplication::init();
  QgsApplication::initQgis();

  // Set up the QgsSettings environment
  QCoreApplication::setOrganizationName( QStringLiteral( "QGIS" ) );
  QCoreApplication::setOrganizationDomain( QStringLiteral( "qgis.org" ) );
  QCoreApplication::setApplicationName( QStringLiteral( "QGIS-TEST" ) );

  QgsApplication::processingRegistry()->addProvider( new QgsNativeAlgorithms( QgsApplication::processingRegistry() ) );

  const QDir testDataDir( QDir( TEST_DATA_DIR ).absoluteFilePath( "geometry_checker" ) );

  //create a line layer that will be used in tests
  mLineLayer = new QgsVectorLayer( testDataDir.absoluteFilePath( "line_layer.shp" ), QStringLiteral( "lines" ), QStringLiteral( "ogr" ) );
  // Register the layer with the registry
  QgsProject::instance()->addMapLayers( QList<QgsMapLayer *>() << mLineLayer );
  QVERIFY( mLineLayer->isValid() );

  //create a poly layer that will be used in tests
  mPolygonLayer = new QgsVectorLayer( testDataDir.absoluteFilePath( "polygon_layer.shp" ), QStringLiteral( "polygons" ), QStringLiteral( "ogr" ) );
  // Register the layer with the registry
  QgsProject::instance()->addMapLayers( QList<QgsMapLayer *>() << mPolygonLayer );
  QVERIFY( mPolygonLayer->isValid() );

  //create a point layer that will be used in tests
  mPointLayer = new QgsVectorLayer( testDataDir.absoluteFilePath( "point_layer.shp" ), QStringLiteral( "points" ), QStringLiteral( "ogr" ) );
  // Register the layer with the registry
  QgsProject::instance()->addMapLayers( QList<QgsMapLayer *>() << mPointLayer );
  QVERIFY( mPointLayer->isValid() );
}

void TestQgsProcessingCheckGeometry::cleanupTestCase()
{
  QgsApplication::exitQgis();
}

void TestQgsProcessingCheckGeometry::angleAlg_data()
{
  QTest::addColumn<QgsVectorLayer *>( "layerToTest" );
  QTest::addColumn<int>( "expectedErrorCount" );
  QTest::addColumn<QString>( "uniqueIdFieldName" );
  QTest::addColumn<bool>( "withSelection" );
  QTest::newRow( "Line layer" ) << mLineLayer << 4 << "id" << false;
  QTest::newRow( "Polygon layer" ) << mPolygonLayer << 4 << "id" << false;
  QTest::newRow( "Line layer with selection" ) << mLineLayer << 2 << "id" << true;
  QTest::newRow( "Polygon layer with selection" ) << mPolygonLayer << 3 << "id" << true;
}

void TestQgsProcessingCheckGeometry::angleAlg()
{
  QFETCH( QgsVectorLayer *, layerToTest );
  QFETCH( int, expectedErrorCount );
  QFETCH( QString, uniqueIdFieldName );
  QFETCH( bool, withSelection );

  layerToTest->selectByIds( QgsFeatureIds() << 0 << 1 );

  std::unique_ptr<QgsProcessingAlgorithm> alg(
    QgsApplication::processingRegistry()->createAlgorithmById( QStringLiteral( "native:checkgeometryangle" ) )
  );
  QVERIFY( alg != nullptr );

  QVariantMap parameters;
  parameters.insert( QStringLiteral( "INPUT" ), QVariant::fromValue( QgsProcessingFeatureSourceDefinition( layerToTest->id(), withSelection ) ) );
  parameters.insert( QStringLiteral( "UNIQUE_ID" ), QVariant::fromValue( uniqueIdFieldName ) );
  parameters.insert( QStringLiteral( "MIN_ANGLE" ), 15 );
  parameters.insert( QStringLiteral( "OUTPUT" ), QgsProcessing::TEMPORARY_OUTPUT );
  parameters.insert( QStringLiteral( "ERRORS" ), QgsProcessing::TEMPORARY_OUTPUT );

  bool ok = false;
  QgsProcessingFeedback feedback;
  const std::unique_ptr<QgsProcessingContext> context = std::make_unique<QgsProcessingContext>();
  context->setProject( QgsProject::instance() );

  QVariantMap results;
  results = alg->run( parameters, *context, &feedback, &ok );
  QVERIFY( ok );

  const std::unique_ptr<QgsVectorLayer> outputLayer( qobject_cast<QgsVectorLayer *>( context->getMapLayer( results.value( QStringLiteral( "OUTPUT" ) ).toString() ) ) );
  const std::unique_ptr<QgsVectorLayer> errorsLayer( qobject_cast<QgsVectorLayer *>( context->getMapLayer( results.value( QStringLiteral( "ERRORS" ) ).toString() ) ) );
  QVERIFY( outputLayer->isValid() );
  QVERIFY( errorsLayer->isValid() );
  QCOMPARE( outputLayer->featureCount(), expectedErrorCount );
  QCOMPARE( errorsLayer->featureCount(), expectedErrorCount );
}

void TestQgsProcessingCheckGeometry::areaAlg()
{
  std::unique_ptr<QgsProcessingAlgorithm> alg(
    QgsApplication::processingRegistry()->createAlgorithmById( QStringLiteral( "native:checkgeometryarea" ) )
  );
  QVERIFY( alg != nullptr );

  QVariantMap parameters;
  parameters.insert( QStringLiteral( "INPUT" ), QVariant::fromValue( mPolygonLayer ) );
  parameters.insert( QStringLiteral( "UNIQUE_ID" ), "id" );
  parameters.insert( QStringLiteral( "AREATHRESHOLD" ), 0.04 );
  parameters.insert( QStringLiteral( "OUTPUT" ), QgsProcessing::TEMPORARY_OUTPUT );
  parameters.insert( QStringLiteral( "ERRORS" ), QgsProcessing::TEMPORARY_OUTPUT );

  bool ok = false;
  QgsProcessingFeedback feedback;
  const std::unique_ptr<QgsProcessingContext> context = std::make_unique<QgsProcessingContext>();

  QVariantMap results;
  results = alg->run( parameters, *context, &feedback, &ok );
  QVERIFY( ok );

  const std::unique_ptr<QgsVectorLayer> outputLayer( qobject_cast<QgsVectorLayer *>( context->getMapLayer( results.value( QStringLiteral( "OUTPUT" ) ).toString() ) ) );
  const std::unique_ptr<QgsVectorLayer> errorsLayer( qobject_cast<QgsVectorLayer *>( context->getMapLayer( results.value( QStringLiteral( "ERRORS" ) ).toString() ) ) );
  QVERIFY( outputLayer->isValid() );
  QVERIFY( errorsLayer->isValid() );
  QCOMPARE( outputLayer->featureCount(), 8 );
  QCOMPARE( errorsLayer->featureCount(), 8 );
}

void TestQgsProcessingCheckGeometry::holeAlg()
{
  const std::unique_ptr<QgsProcessingAlgorithm> alg(
    QgsApplication::processingRegistry()->createAlgorithmById( QStringLiteral( "native:checkgeometryhole" ) )
  );
  QVERIFY( alg != nullptr );

  QVariantMap parameters;
  parameters.insert( QStringLiteral( "INPUT" ), QVariant::fromValue( mPolygonLayer ) );
  parameters.insert( QStringLiteral( "UNIQUE_ID" ), "id" );
  parameters.insert( QStringLiteral( "OUTPUT" ), QgsProcessing::TEMPORARY_OUTPUT );
  parameters.insert( QStringLiteral( "ERRORS" ), QgsProcessing::TEMPORARY_OUTPUT );

  bool ok = false;
  QgsProcessingFeedback feedback;
  const std::unique_ptr<QgsProcessingContext> context = std::make_unique<QgsProcessingContext>();

  QVariantMap results;
  results = alg->run( parameters, *context, &feedback, &ok );
  QVERIFY( ok );

  std::unique_ptr<QgsVectorLayer> outputLayer( qobject_cast<QgsVectorLayer *>( context->getMapLayer( results.value( QStringLiteral( "OUTPUT" ) ).toString() ) ) );
  std::unique_ptr<QgsVectorLayer> errorsLayer( qobject_cast<QgsVectorLayer *>( context->getMapLayer( results.value( QStringLiteral( "ERRORS" ) ).toString() ) ) );
  QVERIFY( outputLayer->isValid() );
  QVERIFY( errorsLayer->isValid() );
  QCOMPARE( outputLayer->featureCount(), 1 );
  QCOMPARE( errorsLayer->featureCount(), 1 );
}

void TestQgsProcessingCheckGeometry::missingVertexAlg()
{
  const std::unique_ptr<QgsProcessingAlgorithm> alg(
    QgsApplication::processingRegistry()->createAlgorithmById( QStringLiteral( "native:checkgeometrymissingvertex" ) )
  );
  QVERIFY( alg != nullptr );

  const QDir testDataDir( QDir( TEST_DATA_DIR ).absoluteFilePath( "geometry_checker" ) );
  QgsVectorLayer *missingVertexLayer = new QgsVectorLayer( testDataDir.absoluteFilePath( "missing_vertex.gpkg" ), QStringLiteral( "polygons" ), QStringLiteral( "ogr" ) );

  QVariantMap parameters;
  parameters.insert( QStringLiteral( "INPUT" ), QVariant::fromValue( missingVertexLayer ) );
  parameters.insert( QStringLiteral( "UNIQUE_ID" ), "id" );
  parameters.insert( QStringLiteral( "OUTPUT" ), QgsProcessing::TEMPORARY_OUTPUT );
  parameters.insert( QStringLiteral( "ERRORS" ), QgsProcessing::TEMPORARY_OUTPUT );

  bool ok = false;
  QgsProcessingFeedback feedback;
  const std::unique_ptr<QgsProcessingContext> context = std::make_unique<QgsProcessingContext>();

  QVariantMap results;
  results = alg->run( parameters, *context, &feedback, &ok );
  QVERIFY( ok );

  const std::unique_ptr<QgsVectorLayer> outputLayer( qobject_cast<QgsVectorLayer *>( context->getMapLayer( results.value( QStringLiteral( "OUTPUT" ) ).toString() ) ) );
  const std::unique_ptr<QgsVectorLayer> errorsLayer( qobject_cast<QgsVectorLayer *>( context->getMapLayer( results.value( QStringLiteral( "ERRORS" ) ).toString() ) ) );
  QVERIFY( outputLayer->isValid() );
  QVERIFY( errorsLayer->isValid() );
  QCOMPARE( outputLayer->featureCount(), 5 );
  QCOMPARE( errorsLayer->featureCount(), 5 );
}

<<<<<<< HEAD
void TestQgsProcessingCheckGeometry::selfContactAlg_data()
{
  QTest::addColumn<QgsVectorLayer *>( "layerToTest" );
  QTest::addColumn<int>( "expectedErrorCount" );
  QTest::newRow( "Line layer" ) << mLineLayer << 2;
  QTest::newRow( "Polygon layer" ) << mPolygonLayer << 1;
}

void TestQgsProcessingCheckGeometry::selfContactAlg()
=======
void TestQgsProcessingCheckGeometry::containedAlg_data()
{
  QTest::addColumn<QgsVectorLayer *>( "layerToTest" );
  QTest::addColumn<int>( "expectedErrorCount" );
  QTest::newRow( "Point layer" ) << mPointLayer << 2;
  QTest::newRow( "Line layer with selection" ) << mLineLayer << 1;
  QTest::newRow( "Polygon layer" ) << mPolygonLayer << 1;
}

void TestQgsProcessingCheckGeometry::containedAlg()
>>>>>>> 2f659e46
{
  QFETCH( QgsVectorLayer *, layerToTest );
  QFETCH( int, expectedErrorCount );

  std::unique_ptr< QgsProcessingAlgorithm > alg(
<<<<<<< HEAD
    QgsApplication::processingRegistry()->createAlgorithmById( QStringLiteral( "native:checkgeometryselfcontact" ) )
=======
    QgsApplication::processingRegistry()->createAlgorithmById( QStringLiteral( "native:checkgeometrycontained" ) )
  );
  QVERIFY( alg != nullptr );

  QVariantMap parameters;
  parameters.insert( QStringLiteral( "INPUT" ), QVariant::fromValue( layerToTest ) );
  parameters.insert( QStringLiteral( "POLYGONS" ), QList<QVariant>() << QVariant::fromValue( mPolygonLayer ) );
  parameters.insert( QStringLiteral( "UNIQUE_ID" ), QStringLiteral( "id" ) );
  parameters.insert( QStringLiteral( "OUTPUT" ), QgsProcessing::TEMPORARY_OUTPUT );
  parameters.insert( QStringLiteral( "ERRORS" ), QgsProcessing::TEMPORARY_OUTPUT );

  bool ok = false;
  QgsProcessingFeedback feedback;
  std::unique_ptr< QgsProcessingContext > context = std::make_unique< QgsProcessingContext >();

  QVariantMap results;
  results = alg->run( parameters, *context, &feedback, &ok );
  QVERIFY( ok );

  const std::unique_ptr<QgsVectorLayer> outputLayer( qobject_cast<QgsVectorLayer *>( context->getMapLayer( results.value( QStringLiteral( "OUTPUT" ) ).toString() ) ) );
  const std::unique_ptr<QgsVectorLayer> errorsLayer( qobject_cast<QgsVectorLayer *>( context->getMapLayer( results.value( QStringLiteral( "ERRORS" ) ).toString() ) ) );
  QVERIFY( outputLayer->isValid() );
  QVERIFY( errorsLayer->isValid() );
  QCOMPARE( outputLayer->featureCount(), expectedErrorCount );
  QCOMPARE( errorsLayer->featureCount(), expectedErrorCount );
}

void TestQgsProcessingCheckGeometry::degeneratePolygonAlg()
{
  std::unique_ptr< QgsProcessingAlgorithm > alg(
    QgsApplication::processingRegistry()->createAlgorithmById( QStringLiteral( "native:checkgeometrydegeneratepolygon" ) )
  );
  QVERIFY( alg != nullptr );

  QVariantMap parameters;
  parameters.insert( QStringLiteral( "INPUT" ), QVariant::fromValue( mPolygonLayer ) );
  parameters.insert( QStringLiteral( "UNIQUE_ID" ), "id" );
  parameters.insert( QStringLiteral( "OUTPUT" ), QgsProcessing::TEMPORARY_OUTPUT );
  parameters.insert( QStringLiteral( "ERRORS" ), QgsProcessing::TEMPORARY_OUTPUT );

  bool ok = false;
  QgsProcessingFeedback feedback;
  std::unique_ptr< QgsProcessingContext > context = std::make_unique< QgsProcessingContext >();

  QVariantMap results;
  results = alg->run( parameters, *context, &feedback, &ok );
  QVERIFY( ok );

  std::unique_ptr<QgsVectorLayer> outputLayer( qobject_cast< QgsVectorLayer * >( context->getMapLayer( results.value( QStringLiteral( "OUTPUT" ) ).toString() ) ) );
  std::unique_ptr<QgsVectorLayer> errorsLayer( qobject_cast< QgsVectorLayer * >( context->getMapLayer( results.value( QStringLiteral( "ERRORS" ) ).toString() ) ) );
  QVERIFY( outputLayer->isValid() );
  QVERIFY( errorsLayer->isValid() );
  QCOMPARE( outputLayer->featureCount(), 1 );
  QCOMPARE( errorsLayer->featureCount(), 1 );
}

void TestQgsProcessingCheckGeometry::segmentLengthAlg_data()
{
  QTest::addColumn<QgsVectorLayer *>( "layerToTest" );
  QTest::addColumn<int>( "expectedErrorCount" );
  QTest::newRow( "Line layer" ) << mLineLayer << 1;
  QTest::newRow( "Polygon layer" ) << mPolygonLayer << 3;
}

void TestQgsProcessingCheckGeometry::segmentLengthAlg()
{
  QFETCH( QgsVectorLayer *, layerToTest );
  QFETCH( int, expectedErrorCount );

  std::unique_ptr< QgsProcessingAlgorithm > alg(
    QgsApplication::processingRegistry()->createAlgorithmById( QStringLiteral( "native:checkgeometrysegmentlength" ) )
  );
  QVERIFY( alg != nullptr );

  QVariantMap parameters;
  parameters.insert( QStringLiteral( "INPUT" ), QVariant::fromValue( layerToTest ) );
  parameters.insert( QStringLiteral( "UNIQUE_ID" ), "id" );
  parameters.insert( QStringLiteral( "MIN_SEGMENT_LENGTH" ), 0.03 );
  parameters.insert( QStringLiteral( "OUTPUT" ), QgsProcessing::TEMPORARY_OUTPUT );
  parameters.insert( QStringLiteral( "ERRORS" ), QgsProcessing::TEMPORARY_OUTPUT );

  bool ok = false;
  QgsProcessingFeedback feedback;
  std::unique_ptr< QgsProcessingContext > context = std::make_unique< QgsProcessingContext >();

  QVariantMap results;
  results = alg->run( parameters, *context, &feedback, &ok );
  QVERIFY( ok );

  std::unique_ptr<QgsVectorLayer> outputLayer( qobject_cast< QgsVectorLayer * >( context->getMapLayer( results.value( QStringLiteral( "OUTPUT" ) ).toString() ) ) );
  std::unique_ptr<QgsVectorLayer> errorsLayer( qobject_cast< QgsVectorLayer * >( context->getMapLayer( results.value( QStringLiteral( "ERRORS" ) ).toString() ) ) );
  QVERIFY( outputLayer->isValid() );
  QVERIFY( errorsLayer->isValid() );
  QCOMPARE( outputLayer->featureCount(), expectedErrorCount );
  QCOMPARE( errorsLayer->featureCount(), expectedErrorCount );
}

void TestQgsProcessingCheckGeometry::selfIntersectionAlg_data()
{
  QTest::addColumn<QgsVectorLayer *>( "layerToTest" );
  QTest::addColumn<int>( "expectedErrorCount" );
  QTest::newRow( "Line layer" ) << mLineLayer << 3;
  QTest::newRow( "Polygon layer" ) << mPolygonLayer << 2;
}

void TestQgsProcessingCheckGeometry::selfIntersectionAlg()
{
  QFETCH( QgsVectorLayer *, layerToTest );
  QFETCH( int, expectedErrorCount );
  std::unique_ptr< QgsProcessingAlgorithm > alg(
    QgsApplication::processingRegistry()->createAlgorithmById( QStringLiteral( "native:checkgeometryselfintersection" ) )
>>>>>>> 2f659e46
  );
  QVERIFY( alg != nullptr );

  QVariantMap parameters;
  parameters.insert( QStringLiteral( "INPUT" ), QVariant::fromValue( layerToTest ) );
  parameters.insert( QStringLiteral( "UNIQUE_ID" ), "id" );
  parameters.insert( QStringLiteral( "OUTPUT" ), QgsProcessing::TEMPORARY_OUTPUT );
  parameters.insert( QStringLiteral( "ERRORS" ), QgsProcessing::TEMPORARY_OUTPUT );

  bool ok = false;
  QgsProcessingFeedback feedback;
  std::unique_ptr< QgsProcessingContext > context = std::make_unique< QgsProcessingContext >();

  QVariantMap results;
  results = alg->run( parameters, *context, &feedback, &ok );
  QVERIFY( ok );

  std::unique_ptr<QgsVectorLayer> outputLayer( qobject_cast< QgsVectorLayer * >( context->getMapLayer( results.value( QStringLiteral( "OUTPUT" ) ).toString() ) ) );
  std::unique_ptr<QgsVectorLayer> errorsLayer( qobject_cast< QgsVectorLayer * >( context->getMapLayer( results.value( QStringLiteral( "ERRORS" ) ).toString() ) ) );
  QVERIFY( outputLayer->isValid() );
  QVERIFY( errorsLayer->isValid() );
  QCOMPARE( outputLayer->featureCount(), expectedErrorCount );
  QCOMPARE( errorsLayer->featureCount(), expectedErrorCount );
}

<<<<<<< HEAD
=======
void TestQgsProcessingCheckGeometry::dangleAlg()
{
  std::unique_ptr< QgsProcessingAlgorithm > alg(
    QgsApplication::processingRegistry()->createAlgorithmById( QStringLiteral( "native:checkgeometrydangle" ) )
  );
  QVERIFY( alg != nullptr );

  QVariantMap parameters;
  parameters.insert( QStringLiteral( "INPUT" ), QVariant::fromValue( mLineLayer ) );
  parameters.insert( QStringLiteral( "UNIQUE_ID" ), "id" );
  parameters.insert( QStringLiteral( "OUTPUT" ), QgsProcessing::TEMPORARY_OUTPUT );
  parameters.insert( QStringLiteral( "ERRORS" ), QgsProcessing::TEMPORARY_OUTPUT );

  bool ok = false;
  QgsProcessingFeedback feedback;
  std::unique_ptr< QgsProcessingContext > context = std::make_unique< QgsProcessingContext >();

  QVariantMap results;
  results = alg->run( parameters, *context, &feedback, &ok );
  QVERIFY( ok );

  std::unique_ptr<QgsVectorLayer> outputLayer( qobject_cast< QgsVectorLayer * >( context->getMapLayer( results.value( QStringLiteral( "OUTPUT" ) ).toString() ) ) );
  std::unique_ptr<QgsVectorLayer> errorsLayer( qobject_cast< QgsVectorLayer * >( context->getMapLayer( results.value( QStringLiteral( "ERRORS" ) ).toString() ) ) );
  QVERIFY( outputLayer->isValid() );
  QVERIFY( errorsLayer->isValid() );
  QCOMPARE( outputLayer->featureCount(), 6 );
  QCOMPARE( errorsLayer->featureCount(), 6 );
}

void TestQgsProcessingCheckGeometry::duplicateNodesAlg_data()
{
  QTest::addColumn<QgsVectorLayer *>( "layerToTest" );
  QTest::addColumn<int>( "expectedErrorCount" );
  QTest::newRow( "Line layer" ) << mLineLayer << 3;
  QTest::newRow( "Polygon layer" ) << mPolygonLayer << 1;
}

void TestQgsProcessingCheckGeometry::duplicateNodesAlg()
{
  QFETCH( QgsVectorLayer *, layerToTest );
  QFETCH( int, expectedErrorCount );

  std::unique_ptr< QgsProcessingAlgorithm > alg(
    QgsApplication::processingRegistry()->createAlgorithmById( QStringLiteral( "native:checkgeometryduplicatenodes" ) )
  );
  QVERIFY( alg != nullptr );

  QVariantMap parameters;
  parameters.insert( QStringLiteral( "INPUT" ), QVariant::fromValue( layerToTest ) );
  parameters.insert( QStringLiteral( "UNIQUE_ID" ), "id" );
  parameters.insert( QStringLiteral( "OUTPUT" ), QgsProcessing::TEMPORARY_OUTPUT );
  parameters.insert( QStringLiteral( "ERRORS" ), QgsProcessing::TEMPORARY_OUTPUT );

  bool ok = false;
  QgsProcessingFeedback feedback;
  std::unique_ptr< QgsProcessingContext > context = std::make_unique< QgsProcessingContext >();

  QVariantMap results;
  results = alg->run( parameters, *context, &feedback, &ok );
  QVERIFY( ok );

  std::unique_ptr<QgsVectorLayer> outputLayer( qobject_cast< QgsVectorLayer * >( context->getMapLayer( results.value( QStringLiteral( "OUTPUT" ) ).toString() ) ) );
  std::unique_ptr<QgsVectorLayer> errorsLayer( qobject_cast< QgsVectorLayer * >( context->getMapLayer( results.value( QStringLiteral( "ERRORS" ) ).toString() ) ) );
  QVERIFY( outputLayer->isValid() );
  QVERIFY( errorsLayer->isValid() );
  QCOMPARE( outputLayer->featureCount(), expectedErrorCount );
  QCOMPARE( errorsLayer->featureCount(), expectedErrorCount );
}

void TestQgsProcessingCheckGeometry::followBoundariesAlg()
{
  std::unique_ptr< QgsProcessingAlgorithm > alg(
    QgsApplication::processingRegistry()->createAlgorithmById( QStringLiteral( "native:checkgeometryfollowboundaries" ) )
  );
  QVERIFY( alg != nullptr );

  const QDir testDataDir( QDir( TEST_DATA_DIR ).absoluteFilePath( "geometry_checker" ) );
  QgsVectorLayer *polygonLayer = new QgsVectorLayer( testDataDir.absoluteFilePath( "follow_subj.shp" ), QStringLiteral( "polygons" ), QStringLiteral( "ogr" ) );
  QgsVectorLayer *refLayer = new QgsVectorLayer( testDataDir.absoluteFilePath( "follow_ref.shp" ), QStringLiteral( "ref_polygons" ), QStringLiteral( "ogr" ) );

  QVariantMap parameters;
  parameters.insert( QStringLiteral( "INPUT" ), QVariant::fromValue( polygonLayer ) );
  parameters.insert( QStringLiteral( "UNIQUE_ID" ), "id" );
  parameters.insert( QStringLiteral( "REF_LAYER" ), QVariant::fromValue( refLayer ) );
  parameters.insert( QStringLiteral( "OUTPUT" ), QgsProcessing::TEMPORARY_OUTPUT );
  parameters.insert( QStringLiteral( "ERRORS" ), QgsProcessing::TEMPORARY_OUTPUT );

  bool ok = false;
  QgsProcessingFeedback feedback;
  std::unique_ptr< QgsProcessingContext > context = std::make_unique< QgsProcessingContext >();

  QVariantMap results;
  results = alg->run( parameters, *context, &feedback, &ok );
  QVERIFY( ok );

  std::unique_ptr<QgsVectorLayer> outputLayer( qobject_cast< QgsVectorLayer * >( context->getMapLayer( results.value( QStringLiteral( "OUTPUT" ) ).toString() ) ) );
  std::unique_ptr<QgsVectorLayer> errorsLayer( qobject_cast< QgsVectorLayer * >( context->getMapLayer( results.value( QStringLiteral( "ERRORS" ) ).toString() ) ) );
  QVERIFY( outputLayer->isValid() );
  QVERIFY( errorsLayer->isValid() );
  QCOMPARE( outputLayer->featureCount(), 2 );
  QCOMPARE( errorsLayer->featureCount(), 2 );
}

void TestQgsProcessingCheckGeometry::overlapAlg()
{
  std::unique_ptr< QgsProcessingAlgorithm > alg(
    QgsApplication::processingRegistry()->createAlgorithmById( QStringLiteral( "native:checkgeometryoverlap" ) )
  );
  QVERIFY( alg != nullptr );

  QVariantMap parameters;
  parameters.insert( QStringLiteral( "INPUT" ), QVariant::fromValue( mPolygonLayer ) );
  parameters.insert( QStringLiteral( "UNIQUE_ID" ), "id" );
  parameters.insert( QStringLiteral( "MIN_OVERLAP_AREA" ), 0.01 );
  parameters.insert( QStringLiteral( "OUTPUT" ), QgsProcessing::TEMPORARY_OUTPUT );
  parameters.insert( QStringLiteral( "ERRORS" ), QgsProcessing::TEMPORARY_OUTPUT );

  bool ok = false;
  QgsProcessingFeedback feedback;
  std::unique_ptr< QgsProcessingContext > context = std::make_unique< QgsProcessingContext >();

  QVariantMap results;
  results = alg->run( parameters, *context, &feedback, &ok );
  QVERIFY( ok );

  std::unique_ptr<QgsVectorLayer> outputLayer( qobject_cast< QgsVectorLayer * >( context->getMapLayer( results.value( QStringLiteral( "OUTPUT" ) ).toString() ) ) );
  std::unique_ptr<QgsVectorLayer> errorsLayer( qobject_cast< QgsVectorLayer * >( context->getMapLayer( results.value( QStringLiteral( "ERRORS" ) ).toString() ) ) );
  QVERIFY( outputLayer->isValid() );
  QVERIFY( errorsLayer->isValid() );
  QCOMPARE( outputLayer->featureCount(), 2 );
  QCOMPARE( errorsLayer->featureCount(), 2 );
}

>>>>>>> 2f659e46
QGSTEST_MAIN( TestQgsProcessingCheckGeometry )
#include "testqgsprocessingcheckgeometry.moc"<|MERGE_RESOLUTION|>--- conflicted
+++ resolved
@@ -42,25 +42,21 @@
     void angleAlg_data();
     void angleAlg();
 
-<<<<<<< HEAD
+    void segmentLengthAlg_data();
+    void segmentLengthAlg();
+
+    void selfIntersectionAlg_data();
+    void selfIntersectionAlg();
+
+    void duplicateNodesAlg_data();
+    void duplicateNodesAlg();
+
+    void dangleAlg();
+
+    void followBoundariesAlg();
+
     void selfContactAlg_data();
     void selfContactAlg();
-=======
-    void segmentLengthAlg_data();
-    void segmentLengthAlg();
-
-    void selfIntersectionAlg_data();
-    void selfIntersectionAlg();
-
-    void duplicateNodesAlg_data();
-    void duplicateNodesAlg();
-
-    void dangleAlg();
-
-    void followBoundariesAlg();
-
-    void overlapAlg();
->>>>>>> 2f659e46
 
     void areaAlg();
     void holeAlg();
@@ -251,17 +247,6 @@
   QCOMPARE( errorsLayer->featureCount(), 5 );
 }
 
-<<<<<<< HEAD
-void TestQgsProcessingCheckGeometry::selfContactAlg_data()
-{
-  QTest::addColumn<QgsVectorLayer *>( "layerToTest" );
-  QTest::addColumn<int>( "expectedErrorCount" );
-  QTest::newRow( "Line layer" ) << mLineLayer << 2;
-  QTest::newRow( "Polygon layer" ) << mPolygonLayer << 1;
-}
-
-void TestQgsProcessingCheckGeometry::selfContactAlg()
-=======
 void TestQgsProcessingCheckGeometry::containedAlg_data()
 {
   QTest::addColumn<QgsVectorLayer *>( "layerToTest" );
@@ -272,15 +257,11 @@
 }
 
 void TestQgsProcessingCheckGeometry::containedAlg()
->>>>>>> 2f659e46
 {
   QFETCH( QgsVectorLayer *, layerToTest );
   QFETCH( int, expectedErrorCount );
 
   std::unique_ptr< QgsProcessingAlgorithm > alg(
-<<<<<<< HEAD
-    QgsApplication::processingRegistry()->createAlgorithmById( QStringLiteral( "native:checkgeometryselfcontact" ) )
-=======
     QgsApplication::processingRegistry()->createAlgorithmById( QStringLiteral( "native:checkgeometrycontained" ) )
   );
   QVERIFY( alg != nullptr );
@@ -392,7 +373,6 @@
   QFETCH( int, expectedErrorCount );
   std::unique_ptr< QgsProcessingAlgorithm > alg(
     QgsApplication::processingRegistry()->createAlgorithmById( QStringLiteral( "native:checkgeometryselfintersection" ) )
->>>>>>> 2f659e46
   );
   QVERIFY( alg != nullptr );
 
@@ -418,8 +398,6 @@
   QCOMPARE( errorsLayer->featureCount(), expectedErrorCount );
 }
 
-<<<<<<< HEAD
-=======
 void TestQgsProcessingCheckGeometry::dangleAlg()
 {
   std::unique_ptr< QgsProcessingAlgorithm > alg(
@@ -523,36 +501,45 @@
   QCOMPARE( errorsLayer->featureCount(), 2 );
 }
 
-void TestQgsProcessingCheckGeometry::overlapAlg()
-{
-  std::unique_ptr< QgsProcessingAlgorithm > alg(
-    QgsApplication::processingRegistry()->createAlgorithmById( QStringLiteral( "native:checkgeometryoverlap" ) )
-  );
-  QVERIFY( alg != nullptr );
-
-  QVariantMap parameters;
-  parameters.insert( QStringLiteral( "INPUT" ), QVariant::fromValue( mPolygonLayer ) );
-  parameters.insert( QStringLiteral( "UNIQUE_ID" ), "id" );
-  parameters.insert( QStringLiteral( "MIN_OVERLAP_AREA" ), 0.01 );
-  parameters.insert( QStringLiteral( "OUTPUT" ), QgsProcessing::TEMPORARY_OUTPUT );
-  parameters.insert( QStringLiteral( "ERRORS" ), QgsProcessing::TEMPORARY_OUTPUT );
-
-  bool ok = false;
-  QgsProcessingFeedback feedback;
-  std::unique_ptr< QgsProcessingContext > context = std::make_unique< QgsProcessingContext >();
-
-  QVariantMap results;
-  results = alg->run( parameters, *context, &feedback, &ok );
-  QVERIFY( ok );
-
-  std::unique_ptr<QgsVectorLayer> outputLayer( qobject_cast< QgsVectorLayer * >( context->getMapLayer( results.value( QStringLiteral( "OUTPUT" ) ).toString() ) ) );
-  std::unique_ptr<QgsVectorLayer> errorsLayer( qobject_cast< QgsVectorLayer * >( context->getMapLayer( results.value( QStringLiteral( "ERRORS" ) ).toString() ) ) );
-  QVERIFY( outputLayer->isValid() );
-  QVERIFY( errorsLayer->isValid() );
-  QCOMPARE( outputLayer->featureCount(), 2 );
-  QCOMPARE( errorsLayer->featureCount(), 2 );
-}
-
->>>>>>> 2f659e46
+void TestQgsProcessingCheckGeometry::selfContactAlg_data()
+{
+  QTest::addColumn<QgsVectorLayer *>( "layerToTest" );
+  QTest::addColumn<int>( "expectedErrorCount" );
+  QTest::newRow( "Line layer" ) << mLineLayer << 2;
+  QTest::newRow( "Polygon layer" ) << mPolygonLayer << 1;
+}
+
+void TestQgsProcessingCheckGeometry::selfContactAlg()
+{
+  QFETCH( QgsVectorLayer *, layerToTest );
+  QFETCH( int, expectedErrorCount );
+
+  std::unique_ptr< QgsProcessingAlgorithm > alg(
+    QgsApplication::processingRegistry()->createAlgorithmById( QStringLiteral( "native:checkgeometryselfcontact" ) )
+  );
+  QVERIFY( alg != nullptr );
+
+  QVariantMap parameters;
+  parameters.insert( QStringLiteral( "INPUT" ), QVariant::fromValue( layerToTest ) );
+  parameters.insert( QStringLiteral( "UNIQUE_ID" ), "id" );
+  parameters.insert( QStringLiteral( "OUTPUT" ), QgsProcessing::TEMPORARY_OUTPUT );
+  parameters.insert( QStringLiteral( "ERRORS" ), QgsProcessing::TEMPORARY_OUTPUT );
+
+  bool ok = false;
+  QgsProcessingFeedback feedback;
+  std::unique_ptr< QgsProcessingContext > context = std::make_unique< QgsProcessingContext >();
+
+  QVariantMap results;
+  results = alg->run( parameters, *context, &feedback, &ok );
+  QVERIFY( ok );
+
+  std::unique_ptr<QgsVectorLayer> outputLayer( qobject_cast< QgsVectorLayer * >( context->getMapLayer( results.value( QStringLiteral( "OUTPUT" ) ).toString() ) ) );
+  std::unique_ptr<QgsVectorLayer> errorsLayer( qobject_cast< QgsVectorLayer * >( context->getMapLayer( results.value( QStringLiteral( "ERRORS" ) ).toString() ) ) );
+  QVERIFY( outputLayer->isValid() );
+  QVERIFY( errorsLayer->isValid() );
+  QCOMPARE( outputLayer->featureCount(), expectedErrorCount );
+  QCOMPARE( errorsLayer->featureCount(), expectedErrorCount );
+}
+
 QGSTEST_MAIN( TestQgsProcessingCheckGeometry )
 #include "testqgsprocessingcheckgeometry.moc"