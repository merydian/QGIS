/***************************************************************************
                         testqgsprocessingcheckgeometry.cpp
                         ---------------------
    begin                : June 2024
    copyright            : (C) 2024 by Jacky Volpes
    email                : jacky dot volpes at oslandia dot com
 ***************************************************************************/

/***************************************************************************
 *                                                                         *
 *   This program is free software; you can redistribute it and/or modify  *
 *   it under the terms of the GNU General Public License as published by  *
 *   the Free Software Foundation; either version 2 of the License, or     *
 *   (at your option) any later version.                                   *
 *                                                                         *
 ***************************************************************************/
#include "qgsnativealgorithms.h"
#include "qgsprocessingregistry.h"
#include "qgsprocessingparameters.h"
#include "qgstest.h"
#include "qgsvectorlayer.h"

class TestQgsProcessingCheckGeometry : public QgsTest
{
    Q_OBJECT

  public:
    TestQgsProcessingCheckGeometry()
      : QgsTest( QStringLiteral( "Processing Algorithms Check Geometry" ) ) {}

  private slots:
    void initTestCase();    // will be called before the first testfunction is executed.
    void cleanupTestCase(); // will be called after the last testfunction was executed.
    void init() {}          // will be called before each testfunction is executed.
    void cleanup() {}       // will be called after every testfunction.

    void containedAlg_data();
    void containedAlg();

    void degeneratePolygonAlg();

    void angleAlg_data();
    void angleAlg();

    void segmentLengthAlg_data();
    void segmentLengthAlg();

    void areaAlg();
    void holeAlg();
    void missingVertexAlg();

  private:
    QgsVectorLayer *mLineLayer = nullptr;
    QgsVectorLayer *mPolygonLayer = nullptr;
    QgsVectorLayer *mPointLayer = nullptr;
};

void TestQgsProcessingCheckGeometry::initTestCase()
{
  QgsApplication::init();
  QgsApplication::initQgis();

  // Set up the QgsSettings environment
  QCoreApplication::setOrganizationName( QStringLiteral( "QGIS" ) );
  QCoreApplication::setOrganizationDomain( QStringLiteral( "qgis.org" ) );
  QCoreApplication::setApplicationName( QStringLiteral( "QGIS-TEST" ) );

  QgsApplication::processingRegistry()->addProvider( new QgsNativeAlgorithms( QgsApplication::processingRegistry() ) );

  const QDir testDataDir( QDir( TEST_DATA_DIR ).absoluteFilePath( "geometry_checker" ) );

  //create a line layer that will be used in tests
  mLineLayer = new QgsVectorLayer( testDataDir.absoluteFilePath( "line_layer.shp" ), QStringLiteral( "lines" ), QStringLiteral( "ogr" ) );
  // Register the layer with the registry
  QgsProject::instance()->addMapLayers( QList<QgsMapLayer *>() << mLineLayer );
  QVERIFY( mLineLayer->isValid() );

  //create a poly layer that will be used in tests
  mPolygonLayer = new QgsVectorLayer( testDataDir.absoluteFilePath( "polygon_layer.shp" ), QStringLiteral( "polygons" ), QStringLiteral( "ogr" ) );
  // Register the layer with the registry
  QgsProject::instance()->addMapLayers( QList<QgsMapLayer *>() << mPolygonLayer );
  QVERIFY( mPolygonLayer->isValid() );

  //create a point layer that will be used in tests
  mPointLayer = new QgsVectorLayer( testDataDir.absoluteFilePath( "point_layer.shp" ), QStringLiteral( "points" ), QStringLiteral( "ogr" ) );
  // Register the layer with the registry
  QgsProject::instance()->addMapLayers( QList<QgsMapLayer *>() << mPointLayer );
  QVERIFY( mPointLayer->isValid() );
}

void TestQgsProcessingCheckGeometry::cleanupTestCase()
{
  QgsApplication::exitQgis();
}

void TestQgsProcessingCheckGeometry::angleAlg_data()
{
  QTest::addColumn<QgsVectorLayer *>( "layerToTest" );
  QTest::addColumn<int>( "expectedErrorCount" );
  QTest::addColumn<QString>( "uniqueIdFieldName" );
  QTest::addColumn<bool>( "withSelection" );
  QTest::newRow( "Line layer" ) << mLineLayer << 4 << "id" << false;
  QTest::newRow( "Polygon layer" ) << mPolygonLayer << 4 << "id" << false;
  QTest::newRow( "Line layer with selection" ) << mLineLayer << 2 << "id" << true;
  QTest::newRow( "Polygon layer with selection" ) << mPolygonLayer << 3 << "id" << true;
}

void TestQgsProcessingCheckGeometry::angleAlg()
{
  QFETCH( QgsVectorLayer *, layerToTest );
  QFETCH( int, expectedErrorCount );
  QFETCH( QString, uniqueIdFieldName );
  QFETCH( bool, withSelection );

  layerToTest->selectByIds( QgsFeatureIds() << 0 << 1 );

  std::unique_ptr<QgsProcessingAlgorithm> alg(
    QgsApplication::processingRegistry()->createAlgorithmById( QStringLiteral( "native:checkgeometryangle" ) )
  );
  QVERIFY( alg != nullptr );

  QVariantMap parameters;
  parameters.insert( QStringLiteral( "INPUT" ), QVariant::fromValue( QgsProcessingFeatureSourceDefinition( layerToTest->id(), withSelection ) ) );
  parameters.insert( QStringLiteral( "UNIQUE_ID" ), QVariant::fromValue( uniqueIdFieldName ) );
  parameters.insert( QStringLiteral( "MIN_ANGLE" ), 15 );
  parameters.insert( QStringLiteral( "OUTPUT" ), QgsProcessing::TEMPORARY_OUTPUT );
  parameters.insert( QStringLiteral( "ERRORS" ), QgsProcessing::TEMPORARY_OUTPUT );

  bool ok = false;
  QgsProcessingFeedback feedback;
  const std::unique_ptr<QgsProcessingContext> context = std::make_unique<QgsProcessingContext>();
  context->setProject( QgsProject::instance() );

  QVariantMap results;
  results = alg->run( parameters, *context, &feedback, &ok );
  QVERIFY( ok );

  const std::unique_ptr<QgsVectorLayer> outputLayer( qobject_cast<QgsVectorLayer *>( context->getMapLayer( results.value( QStringLiteral( "OUTPUT" ) ).toString() ) ) );
  const std::unique_ptr<QgsVectorLayer> errorsLayer( qobject_cast<QgsVectorLayer *>( context->getMapLayer( results.value( QStringLiteral( "ERRORS" ) ).toString() ) ) );
  QVERIFY( outputLayer->isValid() );
  QVERIFY( errorsLayer->isValid() );
  QCOMPARE( outputLayer->featureCount(), expectedErrorCount );
  QCOMPARE( errorsLayer->featureCount(), expectedErrorCount );
}

void TestQgsProcessingCheckGeometry::areaAlg()
{
  std::unique_ptr<QgsProcessingAlgorithm> alg(
    QgsApplication::processingRegistry()->createAlgorithmById( QStringLiteral( "native:checkgeometryarea" ) )
  );
  QVERIFY( alg != nullptr );

  QVariantMap parameters;
  parameters.insert( QStringLiteral( "INPUT" ), QVariant::fromValue( mPolygonLayer ) );
  parameters.insert( QStringLiteral( "UNIQUE_ID" ), "id" );
  parameters.insert( QStringLiteral( "AREATHRESHOLD" ), 0.04 );
  parameters.insert( QStringLiteral( "OUTPUT" ), QgsProcessing::TEMPORARY_OUTPUT );
  parameters.insert( QStringLiteral( "ERRORS" ), QgsProcessing::TEMPORARY_OUTPUT );

  bool ok = false;
  QgsProcessingFeedback feedback;
  const std::unique_ptr<QgsProcessingContext> context = std::make_unique<QgsProcessingContext>();

  QVariantMap results;
  results = alg->run( parameters, *context, &feedback, &ok );
  QVERIFY( ok );

  const std::unique_ptr<QgsVectorLayer> outputLayer( qobject_cast<QgsVectorLayer *>( context->getMapLayer( results.value( QStringLiteral( "OUTPUT" ) ).toString() ) ) );
  const std::unique_ptr<QgsVectorLayer> errorsLayer( qobject_cast<QgsVectorLayer *>( context->getMapLayer( results.value( QStringLiteral( "ERRORS" ) ).toString() ) ) );
  QVERIFY( outputLayer->isValid() );
  QVERIFY( errorsLayer->isValid() );
  QCOMPARE( outputLayer->featureCount(), 8 );
  QCOMPARE( errorsLayer->featureCount(), 8 );
}

void TestQgsProcessingCheckGeometry::holeAlg()
{
  const std::unique_ptr<QgsProcessingAlgorithm> alg(
    QgsApplication::processingRegistry()->createAlgorithmById( QStringLiteral( "native:checkgeometryhole" ) )
  );
  QVERIFY( alg != nullptr );

  QVariantMap parameters;
  parameters.insert( QStringLiteral( "INPUT" ), QVariant::fromValue( mPolygonLayer ) );
  parameters.insert( QStringLiteral( "UNIQUE_ID" ), "id" );
  parameters.insert( QStringLiteral( "OUTPUT" ), QgsProcessing::TEMPORARY_OUTPUT );
  parameters.insert( QStringLiteral( "ERRORS" ), QgsProcessing::TEMPORARY_OUTPUT );

  bool ok = false;
  QgsProcessingFeedback feedback;
  const std::unique_ptr<QgsProcessingContext> context = std::make_unique<QgsProcessingContext>();

  QVariantMap results;
  results = alg->run( parameters, *context, &feedback, &ok );
  QVERIFY( ok );

  std::unique_ptr<QgsVectorLayer> outputLayer( qobject_cast<QgsVectorLayer *>( context->getMapLayer( results.value( QStringLiteral( "OUTPUT" ) ).toString() ) ) );
  std::unique_ptr<QgsVectorLayer> errorsLayer( qobject_cast<QgsVectorLayer *>( context->getMapLayer( results.value( QStringLiteral( "ERRORS" ) ).toString() ) ) );
  QVERIFY( outputLayer->isValid() );
  QVERIFY( errorsLayer->isValid() );
  QCOMPARE( outputLayer->featureCount(), 1 );
  QCOMPARE( errorsLayer->featureCount(), 1 );
}

void TestQgsProcessingCheckGeometry::missingVertexAlg()
{
  const std::unique_ptr<QgsProcessingAlgorithm> alg(
    QgsApplication::processingRegistry()->createAlgorithmById( QStringLiteral( "native:checkgeometrymissingvertex" ) )
  );
  QVERIFY( alg != nullptr );

  const QDir testDataDir( QDir( TEST_DATA_DIR ).absoluteFilePath( "geometry_checker" ) );
  QgsVectorLayer *missingVertexLayer = new QgsVectorLayer( testDataDir.absoluteFilePath( "missing_vertex.gpkg" ), QStringLiteral( "polygons" ), QStringLiteral( "ogr" ) );

  QVariantMap parameters;
  parameters.insert( QStringLiteral( "INPUT" ), QVariant::fromValue( missingVertexLayer ) );
  parameters.insert( QStringLiteral( "UNIQUE_ID" ), "id" );
  parameters.insert( QStringLiteral( "OUTPUT" ), QgsProcessing::TEMPORARY_OUTPUT );
  parameters.insert( QStringLiteral( "ERRORS" ), QgsProcessing::TEMPORARY_OUTPUT );

  bool ok = false;
  QgsProcessingFeedback feedback;
  const std::unique_ptr<QgsProcessingContext> context = std::make_unique<QgsProcessingContext>();

  QVariantMap results;
  results = alg->run( parameters, *context, &feedback, &ok );
  QVERIFY( ok );

  const std::unique_ptr<QgsVectorLayer> outputLayer( qobject_cast<QgsVectorLayer *>( context->getMapLayer( results.value( QStringLiteral( "OUTPUT" ) ).toString() ) ) );
  const std::unique_ptr<QgsVectorLayer> errorsLayer( qobject_cast<QgsVectorLayer *>( context->getMapLayer( results.value( QStringLiteral( "ERRORS" ) ).toString() ) ) );
  QVERIFY( outputLayer->isValid() );
  QVERIFY( errorsLayer->isValid() );
  QCOMPARE( outputLayer->featureCount(), 5 );
  QCOMPARE( errorsLayer->featureCount(), 5 );
}

<<<<<<< HEAD
void TestQgsProcessingCheckGeometry::segmentLengthAlg_data()
{
  QTest::addColumn<QgsVectorLayer *>( "layerToTest" );
  QTest::addColumn<int>( "expectedErrorCount" );
  QTest::newRow( "Line layer" ) << mLineLayer << 1;
  QTest::newRow( "Polygon layer" ) << mPolygonLayer << 3;
}

void TestQgsProcessingCheckGeometry::segmentLengthAlg()
=======
void TestQgsProcessingCheckGeometry::containedAlg_data()
{
  QTest::addColumn<QgsVectorLayer *>( "layerToTest" );
  QTest::addColumn<int>( "expectedErrorCount" );
  QTest::newRow( "Point layer" ) << mPointLayer << 2;
  QTest::newRow( "Line layer with selection" ) << mLineLayer << 1;
  QTest::newRow( "Polygon layer" ) << mPolygonLayer << 1;
}

void TestQgsProcessingCheckGeometry::containedAlg()
>>>>>>> e8d414b3
{
  QFETCH( QgsVectorLayer *, layerToTest );
  QFETCH( int, expectedErrorCount );

  std::unique_ptr< QgsProcessingAlgorithm > alg(
<<<<<<< HEAD
    QgsApplication::processingRegistry()->createAlgorithmById( QStringLiteral( "native:checkgeometrysegmentlength" ) )
=======
    QgsApplication::processingRegistry()->createAlgorithmById( QStringLiteral( "native:checkgeometrycontained" ) )
>>>>>>> e8d414b3
  );
  QVERIFY( alg != nullptr );

  QVariantMap parameters;
  parameters.insert( QStringLiteral( "INPUT" ), QVariant::fromValue( layerToTest ) );
<<<<<<< HEAD
  parameters.insert( QStringLiteral( "UNIQUE_ID" ), "id" );
  parameters.insert( QStringLiteral( "MIN_SEGMENT_LENGTH" ), 0.03 );
=======
  parameters.insert( QStringLiteral( "POLYGONS" ), QList<QVariant>() << QVariant::fromValue( mPolygonLayer ) );
  parameters.insert( QStringLiteral( "UNIQUE_ID" ), QStringLiteral( "id" ) );
>>>>>>> e8d414b3
  parameters.insert( QStringLiteral( "OUTPUT" ), QgsProcessing::TEMPORARY_OUTPUT );
  parameters.insert( QStringLiteral( "ERRORS" ), QgsProcessing::TEMPORARY_OUTPUT );

  bool ok = false;
  QgsProcessingFeedback feedback;
  std::unique_ptr< QgsProcessingContext > context = std::make_unique< QgsProcessingContext >();

  QVariantMap results;
  results = alg->run( parameters, *context, &feedback, &ok );
  QVERIFY( ok );

<<<<<<< HEAD
  std::unique_ptr<QgsVectorLayer> outputLayer( qobject_cast< QgsVectorLayer * >( context->getMapLayer( results.value( QStringLiteral( "OUTPUT" ) ).toString() ) ) );
  std::unique_ptr<QgsVectorLayer> errorsLayer( qobject_cast< QgsVectorLayer * >( context->getMapLayer( results.value( QStringLiteral( "ERRORS" ) ).toString() ) ) );
=======
  const std::unique_ptr<QgsVectorLayer> outputLayer( qobject_cast<QgsVectorLayer *>( context->getMapLayer( results.value( QStringLiteral( "OUTPUT" ) ).toString() ) ) );
  const std::unique_ptr<QgsVectorLayer> errorsLayer( qobject_cast<QgsVectorLayer *>( context->getMapLayer( results.value( QStringLiteral( "ERRORS" ) ).toString() ) ) );
>>>>>>> e8d414b3
  QVERIFY( outputLayer->isValid() );
  QVERIFY( errorsLayer->isValid() );
  QCOMPARE( outputLayer->featureCount(), expectedErrorCount );
  QCOMPARE( errorsLayer->featureCount(), expectedErrorCount );
}

<<<<<<< HEAD
=======
void TestQgsProcessingCheckGeometry::degeneratePolygonAlg()
{
  std::unique_ptr< QgsProcessingAlgorithm > alg(
    QgsApplication::processingRegistry()->createAlgorithmById( QStringLiteral( "native:checkgeometrydegeneratepolygon" ) )
  );
  QVERIFY( alg != nullptr );

  QVariantMap parameters;
  parameters.insert( QStringLiteral( "INPUT" ), QVariant::fromValue( mPolygonLayer ) );
  parameters.insert( QStringLiteral( "UNIQUE_ID" ), "id" );
  parameters.insert( QStringLiteral( "OUTPUT" ), QgsProcessing::TEMPORARY_OUTPUT );
  parameters.insert( QStringLiteral( "ERRORS" ), QgsProcessing::TEMPORARY_OUTPUT );

  bool ok = false;
  QgsProcessingFeedback feedback;
  std::unique_ptr< QgsProcessingContext > context = std::make_unique< QgsProcessingContext >();

  QVariantMap results;
  results = alg->run( parameters, *context, &feedback, &ok );
  QVERIFY( ok );

  std::unique_ptr<QgsVectorLayer> outputLayer( qobject_cast< QgsVectorLayer * >( context->getMapLayer( results.value( QStringLiteral( "OUTPUT" ) ).toString() ) ) );
  std::unique_ptr<QgsVectorLayer> errorsLayer( qobject_cast< QgsVectorLayer * >( context->getMapLayer( results.value( QStringLiteral( "ERRORS" ) ).toString() ) ) );
  QVERIFY( outputLayer->isValid() );
  QVERIFY( errorsLayer->isValid() );
  QCOMPARE( outputLayer->featureCount(), 1 );
  QCOMPARE( errorsLayer->featureCount(), 1 );
}
>>>>>>> e8d414b3

QGSTEST_MAIN( TestQgsProcessingCheckGeometry )
#include "testqgsprocessingcheckgeometry.moc"<|MERGE_RESOLUTION|>--- conflicted
+++ resolved
@@ -44,7 +44,7 @@
 
     void segmentLengthAlg_data();
     void segmentLengthAlg();
-
+    
     void areaAlg();
     void holeAlg();
     void missingVertexAlg();
@@ -234,17 +234,6 @@
   QCOMPARE( errorsLayer->featureCount(), 5 );
 }
 
-<<<<<<< HEAD
-void TestQgsProcessingCheckGeometry::segmentLengthAlg_data()
-{
-  QTest::addColumn<QgsVectorLayer *>( "layerToTest" );
-  QTest::addColumn<int>( "expectedErrorCount" );
-  QTest::newRow( "Line layer" ) << mLineLayer << 1;
-  QTest::newRow( "Polygon layer" ) << mPolygonLayer << 3;
-}
-
-void TestQgsProcessingCheckGeometry::segmentLengthAlg()
-=======
 void TestQgsProcessingCheckGeometry::containedAlg_data()
 {
   QTest::addColumn<QgsVectorLayer *>( "layerToTest" );
@@ -255,29 +244,19 @@
 }
 
 void TestQgsProcessingCheckGeometry::containedAlg()
->>>>>>> e8d414b3
 {
   QFETCH( QgsVectorLayer *, layerToTest );
   QFETCH( int, expectedErrorCount );
 
   std::unique_ptr< QgsProcessingAlgorithm > alg(
-<<<<<<< HEAD
-    QgsApplication::processingRegistry()->createAlgorithmById( QStringLiteral( "native:checkgeometrysegmentlength" ) )
-=======
     QgsApplication::processingRegistry()->createAlgorithmById( QStringLiteral( "native:checkgeometrycontained" ) )
->>>>>>> e8d414b3
   );
   QVERIFY( alg != nullptr );
 
   QVariantMap parameters;
   parameters.insert( QStringLiteral( "INPUT" ), QVariant::fromValue( layerToTest ) );
-<<<<<<< HEAD
-  parameters.insert( QStringLiteral( "UNIQUE_ID" ), "id" );
-  parameters.insert( QStringLiteral( "MIN_SEGMENT_LENGTH" ), 0.03 );
-=======
   parameters.insert( QStringLiteral( "POLYGONS" ), QList<QVariant>() << QVariant::fromValue( mPolygonLayer ) );
   parameters.insert( QStringLiteral( "UNIQUE_ID" ), QStringLiteral( "id" ) );
->>>>>>> e8d414b3
   parameters.insert( QStringLiteral( "OUTPUT" ), QgsProcessing::TEMPORARY_OUTPUT );
   parameters.insert( QStringLiteral( "ERRORS" ), QgsProcessing::TEMPORARY_OUTPUT );
 
@@ -289,50 +268,83 @@
   results = alg->run( parameters, *context, &feedback, &ok );
   QVERIFY( ok );
 
-<<<<<<< HEAD
+  const std::unique_ptr<QgsVectorLayer> outputLayer( qobject_cast<QgsVectorLayer *>( context->getMapLayer( results.value( QStringLiteral( "OUTPUT" ) ).toString() ) ) );
+  const std::unique_ptr<QgsVectorLayer> errorsLayer( qobject_cast<QgsVectorLayer *>( context->getMapLayer( results.value( QStringLiteral( "ERRORS" ) ).toString() ) ) );
+  QVERIFY( outputLayer->isValid() );
+  QVERIFY( errorsLayer->isValid() );
+  QCOMPARE( outputLayer->featureCount(), expectedErrorCount );
+  QCOMPARE( errorsLayer->featureCount(), expectedErrorCount );
+}
+
+void TestQgsProcessingCheckGeometry::degeneratePolygonAlg()
+{
+  std::unique_ptr< QgsProcessingAlgorithm > alg(
+    QgsApplication::processingRegistry()->createAlgorithmById( QStringLiteral( "native:checkgeometrydegeneratepolygon" ) )
+  );
+  QVERIFY( alg != nullptr );
+
+  QVariantMap parameters;
+  parameters.insert( QStringLiteral( "INPUT" ), QVariant::fromValue( mPolygonLayer ) );
+  parameters.insert( QStringLiteral( "UNIQUE_ID" ), "id" );
+  parameters.insert( QStringLiteral( "OUTPUT" ), QgsProcessing::TEMPORARY_OUTPUT );
+  parameters.insert( QStringLiteral( "ERRORS" ), QgsProcessing::TEMPORARY_OUTPUT );
+
+  bool ok = false;
+  QgsProcessingFeedback feedback;
+  std::unique_ptr< QgsProcessingContext > context = std::make_unique< QgsProcessingContext >();
+
+  QVariantMap results;
+  results = alg->run( parameters, *context, &feedback, &ok );
+  QVERIFY( ok );
+
   std::unique_ptr<QgsVectorLayer> outputLayer( qobject_cast< QgsVectorLayer * >( context->getMapLayer( results.value( QStringLiteral( "OUTPUT" ) ).toString() ) ) );
   std::unique_ptr<QgsVectorLayer> errorsLayer( qobject_cast< QgsVectorLayer * >( context->getMapLayer( results.value( QStringLiteral( "ERRORS" ) ).toString() ) ) );
-=======
-  const std::unique_ptr<QgsVectorLayer> outputLayer( qobject_cast<QgsVectorLayer *>( context->getMapLayer( results.value( QStringLiteral( "OUTPUT" ) ).toString() ) ) );
-  const std::unique_ptr<QgsVectorLayer> errorsLayer( qobject_cast<QgsVectorLayer *>( context->getMapLayer( results.value( QStringLiteral( "ERRORS" ) ).toString() ) ) );
->>>>>>> e8d414b3
+  QVERIFY( outputLayer->isValid() );
+  QVERIFY( errorsLayer->isValid() );
+  QCOMPARE( outputLayer->featureCount(), 1 );
+  QCOMPARE( errorsLayer->featureCount(), 1 );
+}
+
+void TestQgsProcessingCheckGeometry::segmentLengthAlg_data()
+{
+  QTest::addColumn<QgsVectorLayer *>( "layerToTest" );
+  QTest::addColumn<int>( "expectedErrorCount" );
+  QTest::newRow( "Line layer" ) << mLineLayer << 1;
+  QTest::newRow( "Polygon layer" ) << mPolygonLayer << 3;
+}
+
+void TestQgsProcessingCheckGeometry::segmentLengthAlg()
+{
+  QFETCH( QgsVectorLayer *, layerToTest );
+  QFETCH( int, expectedErrorCount );
+
+  std::unique_ptr< QgsProcessingAlgorithm > alg(
+    QgsApplication::processingRegistry()->createAlgorithmById( QStringLiteral( "native:checkgeometrysegmentlength" ) )
+  );
+  QVERIFY( alg != nullptr );
+
+  QVariantMap parameters;
+  parameters.insert( QStringLiteral( "INPUT" ), QVariant::fromValue( layerToTest ) );
+  parameters.insert( QStringLiteral( "UNIQUE_ID" ), "id" );
+  parameters.insert( QStringLiteral( "MIN_SEGMENT_LENGTH" ), 0.03 );
+  parameters.insert( QStringLiteral( "OUTPUT" ), QgsProcessing::TEMPORARY_OUTPUT );
+  parameters.insert( QStringLiteral( "ERRORS" ), QgsProcessing::TEMPORARY_OUTPUT );
+
+  bool ok = false;
+  QgsProcessingFeedback feedback;
+  std::unique_ptr< QgsProcessingContext > context = std::make_unique< QgsProcessingContext >();
+
+  QVariantMap results;
+  results = alg->run( parameters, *context, &feedback, &ok );
+  QVERIFY( ok );
+
+  std::unique_ptr<QgsVectorLayer> outputLayer( qobject_cast< QgsVectorLayer * >( context->getMapLayer( results.value( QStringLiteral( "OUTPUT" ) ).toString() ) ) );
+  std::unique_ptr<QgsVectorLayer> errorsLayer( qobject_cast< QgsVectorLayer * >( context->getMapLayer( results.value( QStringLiteral( "ERRORS" ) ).toString() ) ) );
   QVERIFY( outputLayer->isValid() );
   QVERIFY( errorsLayer->isValid() );
   QCOMPARE( outputLayer->featureCount(), expectedErrorCount );
   QCOMPARE( errorsLayer->featureCount(), expectedErrorCount );
 }
 
-<<<<<<< HEAD
-=======
-void TestQgsProcessingCheckGeometry::degeneratePolygonAlg()
-{
-  std::unique_ptr< QgsProcessingAlgorithm > alg(
-    QgsApplication::processingRegistry()->createAlgorithmById( QStringLiteral( "native:checkgeometrydegeneratepolygon" ) )
-  );
-  QVERIFY( alg != nullptr );
-
-  QVariantMap parameters;
-  parameters.insert( QStringLiteral( "INPUT" ), QVariant::fromValue( mPolygonLayer ) );
-  parameters.insert( QStringLiteral( "UNIQUE_ID" ), "id" );
-  parameters.insert( QStringLiteral( "OUTPUT" ), QgsProcessing::TEMPORARY_OUTPUT );
-  parameters.insert( QStringLiteral( "ERRORS" ), QgsProcessing::TEMPORARY_OUTPUT );
-
-  bool ok = false;
-  QgsProcessingFeedback feedback;
-  std::unique_ptr< QgsProcessingContext > context = std::make_unique< QgsProcessingContext >();
-
-  QVariantMap results;
-  results = alg->run( parameters, *context, &feedback, &ok );
-  QVERIFY( ok );
-
-  std::unique_ptr<QgsVectorLayer> outputLayer( qobject_cast< QgsVectorLayer * >( context->getMapLayer( results.value( QStringLiteral( "OUTPUT" ) ).toString() ) ) );
-  std::unique_ptr<QgsVectorLayer> errorsLayer( qobject_cast< QgsVectorLayer * >( context->getMapLayer( results.value( QStringLiteral( "ERRORS" ) ).toString() ) ) );
-  QVERIFY( outputLayer->isValid() );
-  QVERIFY( errorsLayer->isValid() );
-  QCOMPARE( outputLayer->featureCount(), 1 );
-  QCOMPARE( errorsLayer->featureCount(), 1 );
-}
->>>>>>> e8d414b3
-
 QGSTEST_MAIN( TestQgsProcessingCheckGeometry )
 #include "testqgsprocessingcheckgeometry.moc"