/***************************************************************************
                         testqgsprocessingcheckgeometry.cpp
                         ---------------------
    begin                : June 2024
    copyright            : (C) 2024 by Jacky Volpes
    email                : jacky dot volpes at oslandia dot com
 ***************************************************************************/

/***************************************************************************
 *                                                                         *
 *   This program is free software; you can redistribute it and/or modify  *
 *   it under the terms of the GNU General Public License as published by  *
 *   the Free Software Foundation; either version 2 of the License, or     *
 *   (at your option) any later version.                                   *
 *                                                                         *
 ***************************************************************************/
#include "qgsnativealgorithms.h"
#include "qgsprocessingregistry.h"
#include "qgsprocessingparameters.h"
#include "qgstest.h"
#include "qgsvectorlayer.h"

class TestQgsProcessingCheckGeometry : public QgsTest
{
    Q_OBJECT

  public:
    TestQgsProcessingCheckGeometry()
      : QgsTest( QStringLiteral( "Processing Algorithms Check Geometry" ) ) {}

  private slots:
    void initTestCase();    // will be called before the first testfunction is executed.
    void cleanupTestCase(); // will be called after the last testfunction was executed.
    void init() {}          // will be called before each testfunction is executed.
    void cleanup() {}       // will be called after every testfunction.

    void containedAlg_data();
    void containedAlg();

    void degeneratePolygonAlg();

    void angleAlg_data();
    void angleAlg();

<<<<<<< HEAD
    void duplicateNodesAlg_data();
    void duplicateNodesAlg();
=======
    void segmentLengthAlg_data();
    void segmentLengthAlg();

    void selfIntersectionAlg_data();
    void selfIntersectionAlg();

    void dangleAlg();
>>>>>>> ef521a1d

    void areaAlg();
    void holeAlg();
    void missingVertexAlg();

  private:
    QgsVectorLayer *mLineLayer = nullptr;
    QgsVectorLayer *mPolygonLayer = nullptr;
    QgsVectorLayer *mPointLayer = nullptr;
};

void TestQgsProcessingCheckGeometry::initTestCase()
{
  QgsApplication::init();
  QgsApplication::initQgis();

  // Set up the QgsSettings environment
  QCoreApplication::setOrganizationName( QStringLiteral( "QGIS" ) );
  QCoreApplication::setOrganizationDomain( QStringLiteral( "qgis.org" ) );
  QCoreApplication::setApplicationName( QStringLiteral( "QGIS-TEST" ) );

  QgsApplication::processingRegistry()->addProvider( new QgsNativeAlgorithms( QgsApplication::processingRegistry() ) );

  const QDir testDataDir( QDir( TEST_DATA_DIR ).absoluteFilePath( "geometry_checker" ) );

  //create a line layer that will be used in tests
  mLineLayer = new QgsVectorLayer( testDataDir.absoluteFilePath( "line_layer.shp" ), QStringLiteral( "lines" ), QStringLiteral( "ogr" ) );
  // Register the layer with the registry
  QgsProject::instance()->addMapLayers( QList<QgsMapLayer *>() << mLineLayer );
  QVERIFY( mLineLayer->isValid() );

  //create a poly layer that will be used in tests
  mPolygonLayer = new QgsVectorLayer( testDataDir.absoluteFilePath( "polygon_layer.shp" ), QStringLiteral( "polygons" ), QStringLiteral( "ogr" ) );
  // Register the layer with the registry
  QgsProject::instance()->addMapLayers( QList<QgsMapLayer *>() << mPolygonLayer );
  QVERIFY( mPolygonLayer->isValid() );

  //create a point layer that will be used in tests
  mPointLayer = new QgsVectorLayer( testDataDir.absoluteFilePath( "point_layer.shp" ), QStringLiteral( "points" ), QStringLiteral( "ogr" ) );
  // Register the layer with the registry
  QgsProject::instance()->addMapLayers( QList<QgsMapLayer *>() << mPointLayer );
  QVERIFY( mPointLayer->isValid() );
}

void TestQgsProcessingCheckGeometry::cleanupTestCase()
{
  QgsApplication::exitQgis();
}

void TestQgsProcessingCheckGeometry::angleAlg_data()
{
  QTest::addColumn<QgsVectorLayer *>( "layerToTest" );
  QTest::addColumn<int>( "expectedErrorCount" );
  QTest::addColumn<QString>( "uniqueIdFieldName" );
  QTest::addColumn<bool>( "withSelection" );
  QTest::newRow( "Line layer" ) << mLineLayer << 4 << "id" << false;
  QTest::newRow( "Polygon layer" ) << mPolygonLayer << 4 << "id" << false;
  QTest::newRow( "Line layer with selection" ) << mLineLayer << 2 << "id" << true;
  QTest::newRow( "Polygon layer with selection" ) << mPolygonLayer << 3 << "id" << true;
}

void TestQgsProcessingCheckGeometry::angleAlg()
{
  QFETCH( QgsVectorLayer *, layerToTest );
  QFETCH( int, expectedErrorCount );
  QFETCH( QString, uniqueIdFieldName );
  QFETCH( bool, withSelection );

  layerToTest->selectByIds( QgsFeatureIds() << 0 << 1 );

  std::unique_ptr<QgsProcessingAlgorithm> alg(
    QgsApplication::processingRegistry()->createAlgorithmById( QStringLiteral( "native:checkgeometryangle" ) )
  );
  QVERIFY( alg != nullptr );

  QVariantMap parameters;
  parameters.insert( QStringLiteral( "INPUT" ), QVariant::fromValue( QgsProcessingFeatureSourceDefinition( layerToTest->id(), withSelection ) ) );
  parameters.insert( QStringLiteral( "UNIQUE_ID" ), QVariant::fromValue( uniqueIdFieldName ) );
  parameters.insert( QStringLiteral( "MIN_ANGLE" ), 15 );
  parameters.insert( QStringLiteral( "OUTPUT" ), QgsProcessing::TEMPORARY_OUTPUT );
  parameters.insert( QStringLiteral( "ERRORS" ), QgsProcessing::TEMPORARY_OUTPUT );

  bool ok = false;
  QgsProcessingFeedback feedback;
  const std::unique_ptr<QgsProcessingContext> context = std::make_unique<QgsProcessingContext>();
  context->setProject( QgsProject::instance() );

  QVariantMap results;
  results = alg->run( parameters, *context, &feedback, &ok );
  QVERIFY( ok );

  const std::unique_ptr<QgsVectorLayer> outputLayer( qobject_cast<QgsVectorLayer *>( context->getMapLayer( results.value( QStringLiteral( "OUTPUT" ) ).toString() ) ) );
  const std::unique_ptr<QgsVectorLayer> errorsLayer( qobject_cast<QgsVectorLayer *>( context->getMapLayer( results.value( QStringLiteral( "ERRORS" ) ).toString() ) ) );
  QVERIFY( outputLayer->isValid() );
  QVERIFY( errorsLayer->isValid() );
  QCOMPARE( outputLayer->featureCount(), expectedErrorCount );
  QCOMPARE( errorsLayer->featureCount(), expectedErrorCount );
}

void TestQgsProcessingCheckGeometry::areaAlg()
{
  std::unique_ptr<QgsProcessingAlgorithm> alg(
    QgsApplication::processingRegistry()->createAlgorithmById( QStringLiteral( "native:checkgeometryarea" ) )
  );
  QVERIFY( alg != nullptr );

  QVariantMap parameters;
  parameters.insert( QStringLiteral( "INPUT" ), QVariant::fromValue( mPolygonLayer ) );
  parameters.insert( QStringLiteral( "UNIQUE_ID" ), "id" );
  parameters.insert( QStringLiteral( "AREATHRESHOLD" ), 0.04 );
  parameters.insert( QStringLiteral( "OUTPUT" ), QgsProcessing::TEMPORARY_OUTPUT );
  parameters.insert( QStringLiteral( "ERRORS" ), QgsProcessing::TEMPORARY_OUTPUT );

  bool ok = false;
  QgsProcessingFeedback feedback;
  const std::unique_ptr<QgsProcessingContext> context = std::make_unique<QgsProcessingContext>();

  QVariantMap results;
  results = alg->run( parameters, *context, &feedback, &ok );
  QVERIFY( ok );

  const std::unique_ptr<QgsVectorLayer> outputLayer( qobject_cast<QgsVectorLayer *>( context->getMapLayer( results.value( QStringLiteral( "OUTPUT" ) ).toString() ) ) );
  const std::unique_ptr<QgsVectorLayer> errorsLayer( qobject_cast<QgsVectorLayer *>( context->getMapLayer( results.value( QStringLiteral( "ERRORS" ) ).toString() ) ) );
  QVERIFY( outputLayer->isValid() );
  QVERIFY( errorsLayer->isValid() );
  QCOMPARE( outputLayer->featureCount(), 8 );
  QCOMPARE( errorsLayer->featureCount(), 8 );
}

void TestQgsProcessingCheckGeometry::holeAlg()
{
  const std::unique_ptr<QgsProcessingAlgorithm> alg(
    QgsApplication::processingRegistry()->createAlgorithmById( QStringLiteral( "native:checkgeometryhole" ) )
  );
  QVERIFY( alg != nullptr );

  QVariantMap parameters;
  parameters.insert( QStringLiteral( "INPUT" ), QVariant::fromValue( mPolygonLayer ) );
  parameters.insert( QStringLiteral( "UNIQUE_ID" ), "id" );
  parameters.insert( QStringLiteral( "OUTPUT" ), QgsProcessing::TEMPORARY_OUTPUT );
  parameters.insert( QStringLiteral( "ERRORS" ), QgsProcessing::TEMPORARY_OUTPUT );

  bool ok = false;
  QgsProcessingFeedback feedback;
  const std::unique_ptr<QgsProcessingContext> context = std::make_unique<QgsProcessingContext>();

  QVariantMap results;
  results = alg->run( parameters, *context, &feedback, &ok );
  QVERIFY( ok );

  std::unique_ptr<QgsVectorLayer> outputLayer( qobject_cast<QgsVectorLayer *>( context->getMapLayer( results.value( QStringLiteral( "OUTPUT" ) ).toString() ) ) );
  std::unique_ptr<QgsVectorLayer> errorsLayer( qobject_cast<QgsVectorLayer *>( context->getMapLayer( results.value( QStringLiteral( "ERRORS" ) ).toString() ) ) );
  QVERIFY( outputLayer->isValid() );
  QVERIFY( errorsLayer->isValid() );
  QCOMPARE( outputLayer->featureCount(), 1 );
  QCOMPARE( errorsLayer->featureCount(), 1 );
}

void TestQgsProcessingCheckGeometry::missingVertexAlg()
{
  const std::unique_ptr<QgsProcessingAlgorithm> alg(
    QgsApplication::processingRegistry()->createAlgorithmById( QStringLiteral( "native:checkgeometrymissingvertex" ) )
  );
  QVERIFY( alg != nullptr );

  const QDir testDataDir( QDir( TEST_DATA_DIR ).absoluteFilePath( "geometry_checker" ) );
  QgsVectorLayer *missingVertexLayer = new QgsVectorLayer( testDataDir.absoluteFilePath( "missing_vertex.gpkg" ), QStringLiteral( "polygons" ), QStringLiteral( "ogr" ) );

  QVariantMap parameters;
  parameters.insert( QStringLiteral( "INPUT" ), QVariant::fromValue( missingVertexLayer ) );
  parameters.insert( QStringLiteral( "UNIQUE_ID" ), "id" );
  parameters.insert( QStringLiteral( "OUTPUT" ), QgsProcessing::TEMPORARY_OUTPUT );
  parameters.insert( QStringLiteral( "ERRORS" ), QgsProcessing::TEMPORARY_OUTPUT );

  bool ok = false;
  QgsProcessingFeedback feedback;
  const std::unique_ptr<QgsProcessingContext> context = std::make_unique<QgsProcessingContext>();

  QVariantMap results;
  results = alg->run( parameters, *context, &feedback, &ok );
  QVERIFY( ok );

  const std::unique_ptr<QgsVectorLayer> outputLayer( qobject_cast<QgsVectorLayer *>( context->getMapLayer( results.value( QStringLiteral( "OUTPUT" ) ).toString() ) ) );
  const std::unique_ptr<QgsVectorLayer> errorsLayer( qobject_cast<QgsVectorLayer *>( context->getMapLayer( results.value( QStringLiteral( "ERRORS" ) ).toString() ) ) );
  QVERIFY( outputLayer->isValid() );
  QVERIFY( errorsLayer->isValid() );
  QCOMPARE( outputLayer->featureCount(), 5 );
  QCOMPARE( errorsLayer->featureCount(), 5 );
}

<<<<<<< HEAD
void TestQgsProcessingCheckGeometry::duplicateNodesAlg_data()
{
  QTest::addColumn<QgsVectorLayer *>( "layerToTest" );
  QTest::addColumn<int>( "expectedErrorCount" );
  QTest::newRow( "Line layer" ) << mLineLayer << 3;
  QTest::newRow( "Polygon layer" ) << mPolygonLayer << 1;
}

void TestQgsProcessingCheckGeometry::duplicateNodesAlg()
=======
void TestQgsProcessingCheckGeometry::containedAlg_data()
{
  QTest::addColumn<QgsVectorLayer *>( "layerToTest" );
  QTest::addColumn<int>( "expectedErrorCount" );
  QTest::newRow( "Point layer" ) << mPointLayer << 2;
  QTest::newRow( "Line layer with selection" ) << mLineLayer << 1;
  QTest::newRow( "Polygon layer" ) << mPolygonLayer << 1;
}

void TestQgsProcessingCheckGeometry::containedAlg()
{
  QFETCH( QgsVectorLayer *, layerToTest );
  QFETCH( int, expectedErrorCount );

  std::unique_ptr< QgsProcessingAlgorithm > alg(
    QgsApplication::processingRegistry()->createAlgorithmById( QStringLiteral( "native:checkgeometrycontained" ) )
  );
  QVERIFY( alg != nullptr );

  QVariantMap parameters;
  parameters.insert( QStringLiteral( "INPUT" ), QVariant::fromValue( layerToTest ) );
  parameters.insert( QStringLiteral( "POLYGONS" ), QList<QVariant>() << QVariant::fromValue( mPolygonLayer ) );
  parameters.insert( QStringLiteral( "UNIQUE_ID" ), QStringLiteral( "id" ) );
  parameters.insert( QStringLiteral( "OUTPUT" ), QgsProcessing::TEMPORARY_OUTPUT );
  parameters.insert( QStringLiteral( "ERRORS" ), QgsProcessing::TEMPORARY_OUTPUT );

  bool ok = false;
  QgsProcessingFeedback feedback;
  std::unique_ptr< QgsProcessingContext > context = std::make_unique< QgsProcessingContext >();

  QVariantMap results;
  results = alg->run( parameters, *context, &feedback, &ok );
  QVERIFY( ok );

  const std::unique_ptr<QgsVectorLayer> outputLayer( qobject_cast<QgsVectorLayer *>( context->getMapLayer( results.value( QStringLiteral( "OUTPUT" ) ).toString() ) ) );
  const std::unique_ptr<QgsVectorLayer> errorsLayer( qobject_cast<QgsVectorLayer *>( context->getMapLayer( results.value( QStringLiteral( "ERRORS" ) ).toString() ) ) );
  QVERIFY( outputLayer->isValid() );
  QVERIFY( errorsLayer->isValid() );
  QCOMPARE( outputLayer->featureCount(), expectedErrorCount );
  QCOMPARE( errorsLayer->featureCount(), expectedErrorCount );
}

void TestQgsProcessingCheckGeometry::degeneratePolygonAlg()
{
  std::unique_ptr< QgsProcessingAlgorithm > alg(
    QgsApplication::processingRegistry()->createAlgorithmById( QStringLiteral( "native:checkgeometrydegeneratepolygon" ) )
  );
  QVERIFY( alg != nullptr );

  QVariantMap parameters;
  parameters.insert( QStringLiteral( "INPUT" ), QVariant::fromValue( mPolygonLayer ) );
  parameters.insert( QStringLiteral( "UNIQUE_ID" ), "id" );
  parameters.insert( QStringLiteral( "OUTPUT" ), QgsProcessing::TEMPORARY_OUTPUT );
  parameters.insert( QStringLiteral( "ERRORS" ), QgsProcessing::TEMPORARY_OUTPUT );

  bool ok = false;
  QgsProcessingFeedback feedback;
  std::unique_ptr< QgsProcessingContext > context = std::make_unique< QgsProcessingContext >();

  QVariantMap results;
  results = alg->run( parameters, *context, &feedback, &ok );
  QVERIFY( ok );

  std::unique_ptr<QgsVectorLayer> outputLayer( qobject_cast< QgsVectorLayer * >( context->getMapLayer( results.value( QStringLiteral( "OUTPUT" ) ).toString() ) ) );
  std::unique_ptr<QgsVectorLayer> errorsLayer( qobject_cast< QgsVectorLayer * >( context->getMapLayer( results.value( QStringLiteral( "ERRORS" ) ).toString() ) ) );
  QVERIFY( outputLayer->isValid() );
  QVERIFY( errorsLayer->isValid() );
  QCOMPARE( outputLayer->featureCount(), 1 );
  QCOMPARE( errorsLayer->featureCount(), 1 );
}

void TestQgsProcessingCheckGeometry::segmentLengthAlg_data()
{
  QTest::addColumn<QgsVectorLayer *>( "layerToTest" );
  QTest::addColumn<int>( "expectedErrorCount" );
  QTest::newRow( "Line layer" ) << mLineLayer << 1;
  QTest::newRow( "Polygon layer" ) << mPolygonLayer << 3;
}

void TestQgsProcessingCheckGeometry::segmentLengthAlg()
>>>>>>> ef521a1d
{
  QFETCH( QgsVectorLayer *, layerToTest );
  QFETCH( int, expectedErrorCount );

  std::unique_ptr< QgsProcessingAlgorithm > alg(
<<<<<<< HEAD
    QgsApplication::processingRegistry()->createAlgorithmById( QStringLiteral( "native:checkgeometryduplicatenodes" ) )
=======
    QgsApplication::processingRegistry()->createAlgorithmById( QStringLiteral( "native:checkgeometrysegmentlength" ) )
  );
  QVERIFY( alg != nullptr );

  QVariantMap parameters;
  parameters.insert( QStringLiteral( "INPUT" ), QVariant::fromValue( layerToTest ) );
  parameters.insert( QStringLiteral( "UNIQUE_ID" ), "id" );
  parameters.insert( QStringLiteral( "MIN_SEGMENT_LENGTH" ), 0.03 );
  parameters.insert( QStringLiteral( "OUTPUT" ), QgsProcessing::TEMPORARY_OUTPUT );
  parameters.insert( QStringLiteral( "ERRORS" ), QgsProcessing::TEMPORARY_OUTPUT );

  bool ok = false;
  QgsProcessingFeedback feedback;
  std::unique_ptr< QgsProcessingContext > context = std::make_unique< QgsProcessingContext >();

  QVariantMap results;
  results = alg->run( parameters, *context, &feedback, &ok );
  QVERIFY( ok );

  std::unique_ptr<QgsVectorLayer> outputLayer( qobject_cast< QgsVectorLayer * >( context->getMapLayer( results.value( QStringLiteral( "OUTPUT" ) ).toString() ) ) );
  std::unique_ptr<QgsVectorLayer> errorsLayer( qobject_cast< QgsVectorLayer * >( context->getMapLayer( results.value( QStringLiteral( "ERRORS" ) ).toString() ) ) );
  QVERIFY( outputLayer->isValid() );
  QVERIFY( errorsLayer->isValid() );
  QCOMPARE( outputLayer->featureCount(), expectedErrorCount );
  QCOMPARE( errorsLayer->featureCount(), expectedErrorCount );
}

void TestQgsProcessingCheckGeometry::selfIntersectionAlg_data()
{
  QTest::addColumn<QgsVectorLayer *>( "layerToTest" );
  QTest::addColumn<int>( "expectedErrorCount" );
  QTest::newRow( "Line layer" ) << mLineLayer << 3;
  QTest::newRow( "Polygon layer" ) << mPolygonLayer << 2;
}

void TestQgsProcessingCheckGeometry::selfIntersectionAlg()
{
  QFETCH( QgsVectorLayer *, layerToTest );
  QFETCH( int, expectedErrorCount );
  std::unique_ptr< QgsProcessingAlgorithm > alg(
    QgsApplication::processingRegistry()->createAlgorithmById( QStringLiteral( "native:checkgeometryselfintersection" ) )
>>>>>>> ef521a1d
  );
  QVERIFY( alg != nullptr );

  QVariantMap parameters;
  parameters.insert( QStringLiteral( "INPUT" ), QVariant::fromValue( layerToTest ) );
  parameters.insert( QStringLiteral( "UNIQUE_ID" ), "id" );
  parameters.insert( QStringLiteral( "OUTPUT" ), QgsProcessing::TEMPORARY_OUTPUT );
  parameters.insert( QStringLiteral( "ERRORS" ), QgsProcessing::TEMPORARY_OUTPUT );

  bool ok = false;
  QgsProcessingFeedback feedback;
  std::unique_ptr< QgsProcessingContext > context = std::make_unique< QgsProcessingContext >();

  QVariantMap results;
  results = alg->run( parameters, *context, &feedback, &ok );
  QVERIFY( ok );

  std::unique_ptr<QgsVectorLayer> outputLayer( qobject_cast< QgsVectorLayer * >( context->getMapLayer( results.value( QStringLiteral( "OUTPUT" ) ).toString() ) ) );
  std::unique_ptr<QgsVectorLayer> errorsLayer( qobject_cast< QgsVectorLayer * >( context->getMapLayer( results.value( QStringLiteral( "ERRORS" ) ).toString() ) ) );
  QVERIFY( outputLayer->isValid() );
  QVERIFY( errorsLayer->isValid() );
  QCOMPARE( outputLayer->featureCount(), expectedErrorCount );
  QCOMPARE( errorsLayer->featureCount(), expectedErrorCount );
}

<<<<<<< HEAD
=======
void TestQgsProcessingCheckGeometry::dangleAlg()
{
  std::unique_ptr< QgsProcessingAlgorithm > alg(
    QgsApplication::processingRegistry()->createAlgorithmById( QStringLiteral( "native:checkgeometrydangle" ) )
  );
  QVERIFY( alg != nullptr );

  QVariantMap parameters;
  parameters.insert( QStringLiteral( "INPUT" ), QVariant::fromValue( mLineLayer ) );
  parameters.insert( QStringLiteral( "UNIQUE_ID" ), "id" );
  parameters.insert( QStringLiteral( "OUTPUT" ), QgsProcessing::TEMPORARY_OUTPUT );
  parameters.insert( QStringLiteral( "ERRORS" ), QgsProcessing::TEMPORARY_OUTPUT );

  bool ok = false;
  QgsProcessingFeedback feedback;
  std::unique_ptr< QgsProcessingContext > context = std::make_unique< QgsProcessingContext >();

  QVariantMap results;
  results = alg->run( parameters, *context, &feedback, &ok );
  QVERIFY( ok );

  std::unique_ptr<QgsVectorLayer> outputLayer( qobject_cast< QgsVectorLayer * >( context->getMapLayer( results.value( QStringLiteral( "OUTPUT" ) ).toString() ) ) );
  std::unique_ptr<QgsVectorLayer> errorsLayer( qobject_cast< QgsVectorLayer * >( context->getMapLayer( results.value( QStringLiteral( "ERRORS" ) ).toString() ) ) );
  QVERIFY( outputLayer->isValid() );
  QVERIFY( errorsLayer->isValid() );
  QCOMPARE( outputLayer->featureCount(), 6 );
  QCOMPARE( errorsLayer->featureCount(), 6 );
}

>>>>>>> ef521a1d
QGSTEST_MAIN( TestQgsProcessingCheckGeometry )
#include "testqgsprocessingcheckgeometry.moc"<|MERGE_RESOLUTION|>--- conflicted
+++ resolved
@@ -42,18 +42,16 @@
     void angleAlg_data();
     void angleAlg();
 
-<<<<<<< HEAD
+    void segmentLengthAlg_data();
+    void segmentLengthAlg();
+
+    void selfIntersectionAlg_data();
+    void selfIntersectionAlg();
+
+    void dangleAlg();
+
     void duplicateNodesAlg_data();
     void duplicateNodesAlg();
-=======
-    void segmentLengthAlg_data();
-    void segmentLengthAlg();
-
-    void selfIntersectionAlg_data();
-    void selfIntersectionAlg();
-
-    void dangleAlg();
->>>>>>> ef521a1d
 
     void areaAlg();
     void holeAlg();
@@ -244,17 +242,6 @@
   QCOMPARE( errorsLayer->featureCount(), 5 );
 }
 
-<<<<<<< HEAD
-void TestQgsProcessingCheckGeometry::duplicateNodesAlg_data()
-{
-  QTest::addColumn<QgsVectorLayer *>( "layerToTest" );
-  QTest::addColumn<int>( "expectedErrorCount" );
-  QTest::newRow( "Line layer" ) << mLineLayer << 3;
-  QTest::newRow( "Polygon layer" ) << mPolygonLayer << 1;
-}
-
-void TestQgsProcessingCheckGeometry::duplicateNodesAlg()
-=======
 void TestQgsProcessingCheckGeometry::containedAlg_data()
 {
   QTest::addColumn<QgsVectorLayer *>( "layerToTest" );
@@ -335,15 +322,11 @@
 }
 
 void TestQgsProcessingCheckGeometry::segmentLengthAlg()
->>>>>>> ef521a1d
 {
   QFETCH( QgsVectorLayer *, layerToTest );
   QFETCH( int, expectedErrorCount );
 
   std::unique_ptr< QgsProcessingAlgorithm > alg(
-<<<<<<< HEAD
-    QgsApplication::processingRegistry()->createAlgorithmById( QStringLiteral( "native:checkgeometryduplicatenodes" ) )
-=======
     QgsApplication::processingRegistry()->createAlgorithmById( QStringLiteral( "native:checkgeometrysegmentlength" ) )
   );
   QVERIFY( alg != nullptr );
@@ -385,7 +368,6 @@
   QFETCH( int, expectedErrorCount );
   std::unique_ptr< QgsProcessingAlgorithm > alg(
     QgsApplication::processingRegistry()->createAlgorithmById( QStringLiteral( "native:checkgeometryselfintersection" ) )
->>>>>>> ef521a1d
   );
   QVERIFY( alg != nullptr );
 
@@ -411,8 +393,6 @@
   QCOMPARE( errorsLayer->featureCount(), expectedErrorCount );
 }
 
-<<<<<<< HEAD
-=======
 void TestQgsProcessingCheckGeometry::dangleAlg()
 {
   std::unique_ptr< QgsProcessingAlgorithm > alg(
@@ -442,6 +422,45 @@
   QCOMPARE( errorsLayer->featureCount(), 6 );
 }
 
->>>>>>> ef521a1d
+void TestQgsProcessingCheckGeometry::duplicateNodesAlg_data()
+{
+  QTest::addColumn<QgsVectorLayer *>( "layerToTest" );
+  QTest::addColumn<int>( "expectedErrorCount" );
+  QTest::newRow( "Line layer" ) << mLineLayer << 3;
+  QTest::newRow( "Polygon layer" ) << mPolygonLayer << 1;
+}
+
+void TestQgsProcessingCheckGeometry::duplicateNodesAlg()
+{
+  QFETCH( QgsVectorLayer *, layerToTest );
+  QFETCH( int, expectedErrorCount );
+
+  std::unique_ptr< QgsProcessingAlgorithm > alg(
+    QgsApplication::processingRegistry()->createAlgorithmById( QStringLiteral( "native:checkgeometryduplicatenodes" ) )
+  );
+  QVERIFY( alg != nullptr );
+
+  QVariantMap parameters;
+  parameters.insert( QStringLiteral( "INPUT" ), QVariant::fromValue( layerToTest ) );
+  parameters.insert( QStringLiteral( "UNIQUE_ID" ), "id" );
+  parameters.insert( QStringLiteral( "OUTPUT" ), QgsProcessing::TEMPORARY_OUTPUT );
+  parameters.insert( QStringLiteral( "ERRORS" ), QgsProcessing::TEMPORARY_OUTPUT );
+
+  bool ok = false;
+  QgsProcessingFeedback feedback;
+  std::unique_ptr< QgsProcessingContext > context = std::make_unique< QgsProcessingContext >();
+
+  QVariantMap results;
+  results = alg->run( parameters, *context, &feedback, &ok );
+  QVERIFY( ok );
+
+  std::unique_ptr<QgsVectorLayer> outputLayer( qobject_cast< QgsVectorLayer * >( context->getMapLayer( results.value( QStringLiteral( "OUTPUT" ) ).toString() ) ) );
+  std::unique_ptr<QgsVectorLayer> errorsLayer( qobject_cast< QgsVectorLayer * >( context->getMapLayer( results.value( QStringLiteral( "ERRORS" ) ).toString() ) ) );
+  QVERIFY( outputLayer->isValid() );
+  QVERIFY( errorsLayer->isValid() );
+  QCOMPARE( outputLayer->featureCount(), expectedErrorCount );
+  QCOMPARE( errorsLayer->featureCount(), expectedErrorCount );
+}
+
 QGSTEST_MAIN( TestQgsProcessingCheckGeometry )
 #include "testqgsprocessingcheckgeometry.moc"