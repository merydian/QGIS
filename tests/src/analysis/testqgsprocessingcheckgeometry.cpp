--- conflicted
+++ resolved
@@ -42,9 +42,6 @@
     void angleAlg_data();
     void angleAlg();
 
-<<<<<<< HEAD
-    void pointCoveredByLineAlg();
-=======
     void segmentLengthAlg_data();
     void segmentLengthAlg();
 
@@ -68,7 +65,8 @@
     void gapAlg();
 
     void pointInPolygonAlg();
->>>>>>> cf5c65bd
+
+    void pointCoveredByLineAlg();
 
     void areaAlg();
     void holeAlg();
@@ -259,12 +257,6 @@
   QCOMPARE( errorsLayer->featureCount(), 5 );
 }
 
-<<<<<<< HEAD
-void TestQgsProcessingCheckGeometry::pointCoveredByLineAlg()
-{
-  std::unique_ptr< QgsProcessingAlgorithm > alg(
-    QgsApplication::processingRegistry()->createAlgorithmById( QStringLiteral( "native:checkgeometrypointcoveredbyline" ) )
-=======
 void TestQgsProcessingCheckGeometry::containedAlg_data()
 {
   QTest::addColumn<QgsVectorLayer *>( "layerToTest" );
@@ -708,40 +700,60 @@
 {
   std::unique_ptr< QgsProcessingAlgorithm > alg(
     QgsApplication::processingRegistry()->createAlgorithmById( QStringLiteral( "native:checkgeometrypointinpolygon" ) )
->>>>>>> cf5c65bd
   );
   QVERIFY( alg != nullptr );
 
   QVariantMap parameters;
   parameters.insert( QStringLiteral( "INPUT" ), QVariant::fromValue( mPointLayer ) );
   parameters.insert( QStringLiteral( "UNIQUE_ID" ), "id" );
-<<<<<<< HEAD
+  parameters.insert( QStringLiteral( "POLYGONS" ), QVariantList() << QVariant::fromValue( mPolygonLayer ) );
+  parameters.insert( QStringLiteral( "OUTPUT" ), QgsProcessing::TEMPORARY_OUTPUT );
+  parameters.insert( QStringLiteral( "ERRORS" ), QgsProcessing::TEMPORARY_OUTPUT );
+
+  bool ok = false;
+  QgsProcessingFeedback feedback;
+  std::unique_ptr< QgsProcessingContext > context = std::make_unique< QgsProcessingContext >();
+
+  QVariantMap results;
+  results = alg->run( parameters, *context, &feedback, &ok );
+  QVERIFY( ok );
+
+  std::unique_ptr<QgsVectorLayer> outputLayer( qobject_cast< QgsVectorLayer * >( context->getMapLayer( results.value( QStringLiteral( "OUTPUT" ) ).toString() ) ) );
+  std::unique_ptr<QgsVectorLayer> errorsLayer( qobject_cast< QgsVectorLayer * >( context->getMapLayer( results.value( QStringLiteral( "ERRORS" ) ).toString() ) ) );
+  QVERIFY( outputLayer->isValid() );
+  QVERIFY( errorsLayer->isValid() );
+  QCOMPARE( outputLayer->featureCount(), 6 );
+  QCOMPARE( errorsLayer->featureCount(), 6 );
+}
+
+void TestQgsProcessingCheckGeometry::pointCoveredByLineAlg()
+{
+  std::unique_ptr< QgsProcessingAlgorithm > alg(
+    QgsApplication::processingRegistry()->createAlgorithmById( QStringLiteral( "native:checkgeometrypointcoveredbyline" ) )
+  );
+  QVERIFY( alg != nullptr );
+
+  QVariantMap parameters;
+  parameters.insert( QStringLiteral( "INPUT" ), QVariant::fromValue( mPointLayer ) );
+  parameters.insert( QStringLiteral( "UNIQUE_ID" ), "id" );
   parameters.insert( QStringLiteral( "LINES" ), QVariantList() << QVariant::fromValue( mLineLayer ) );
-=======
-  parameters.insert( QStringLiteral( "POLYGONS" ), QVariantList() << QVariant::fromValue( mPolygonLayer ) );
->>>>>>> cf5c65bd
-  parameters.insert( QStringLiteral( "OUTPUT" ), QgsProcessing::TEMPORARY_OUTPUT );
-  parameters.insert( QStringLiteral( "ERRORS" ), QgsProcessing::TEMPORARY_OUTPUT );
-
-  bool ok = false;
-  QgsProcessingFeedback feedback;
-  std::unique_ptr< QgsProcessingContext > context = std::make_unique< QgsProcessingContext >();
-
-  QVariantMap results;
-  results = alg->run( parameters, *context, &feedback, &ok );
-  QVERIFY( ok );
-
-  std::unique_ptr<QgsVectorLayer> outputLayer( qobject_cast< QgsVectorLayer * >( context->getMapLayer( results.value( QStringLiteral( "OUTPUT" ) ).toString() ) ) );
-  std::unique_ptr<QgsVectorLayer> errorsLayer( qobject_cast< QgsVectorLayer * >( context->getMapLayer( results.value( QStringLiteral( "ERRORS" ) ).toString() ) ) );
-  QVERIFY( outputLayer->isValid() );
-  QVERIFY( errorsLayer->isValid() );
-<<<<<<< HEAD
+  parameters.insert( QStringLiteral( "OUTPUT" ), QgsProcessing::TEMPORARY_OUTPUT );
+  parameters.insert( QStringLiteral( "ERRORS" ), QgsProcessing::TEMPORARY_OUTPUT );
+
+  bool ok = false;
+  QgsProcessingFeedback feedback;
+  std::unique_ptr< QgsProcessingContext > context = std::make_unique< QgsProcessingContext >();
+
+  QVariantMap results;
+  results = alg->run( parameters, *context, &feedback, &ok );
+  QVERIFY( ok );
+
+  std::unique_ptr<QgsVectorLayer> outputLayer( qobject_cast< QgsVectorLayer * >( context->getMapLayer( results.value( QStringLiteral( "OUTPUT" ) ).toString() ) ) );
+  std::unique_ptr<QgsVectorLayer> errorsLayer( qobject_cast< QgsVectorLayer * >( context->getMapLayer( results.value( QStringLiteral( "ERRORS" ) ).toString() ) ) );
+  QVERIFY( outputLayer->isValid() );
+  QVERIFY( errorsLayer->isValid() );
   QCOMPARE( outputLayer->featureCount(), 5 );
   QCOMPARE( errorsLayer->featureCount(), 5 );
-=======
-  QCOMPARE( outputLayer->featureCount(), 6 );
-  QCOMPARE( errorsLayer->featureCount(), 6 );
->>>>>>> cf5c65bd
 }
 
 QGSTEST_MAIN( TestQgsProcessingCheckGeometry )
