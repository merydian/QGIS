"""QGIS Unit tests for QgsProjectUtils.

.. note:: This program is free software; you can redistribute it and/or modify
it under the terms of the GNU General Public License as published by
the Free Software Foundation; either version 2 of the License, or
(at your option) any later version.
"""
__author__ = 'Nyall Dawson'
__date__ = '2021-07'
__copyright__ = 'Copyright 2021, The QGIS Project'


import qgis  # NOQA
from qgis.core import (
    QgsCoordinateTransformContext,
    QgsGroupLayer,
    QgsProject,
    QgsProjectUtils,
    QgsRasterLayer,
<<<<<<< HEAD
    QgsVectorLayer,
=======
    QgsProject,
    QgsLayerTreeGroup,
    QgsLayerTreeLayer,
>>>>>>> 77e06774
)
from qgis.testing import start_app, unittest

from utilities import unitTestDataPath

start_app()


class TestQgsProjectUtils(unittest.TestCase):

    def test_layersMatchingPath(self):
        """
        Test QgsProjectUtils.layersMatchingPath()
        """
        self.assertFalse(QgsProjectUtils.layersMatchingPath(None, ''))
        self.assertFalse(QgsProjectUtils.layersMatchingPath(None, 'aaaaa'))

        # add some layers to a project
        # shapefile
        layer1 = QgsVectorLayer(unitTestDataPath() + '/points.shp', 'l1')
        self.assertTrue(layer1.isValid())
        p = QgsProject()
        p.addMapLayer(layer1)

        gpkg1 = QgsVectorLayer(unitTestDataPath() + '/mixed_layers.gpkg|layername=lines', 'l1')
        self.assertTrue(gpkg1.isValid())
        p.addMapLayer(gpkg1)

        gpkg2 = QgsVectorLayer(unitTestDataPath() + '/mixed_layers.gpkg|layername=points', 'l1')
        self.assertTrue(gpkg2.isValid())
        p.addMapLayer(gpkg2)

        # raster layer from gpkg
        rl = QgsRasterLayer(f'GPKG:{unitTestDataPath()}/mixed_layers.gpkg:band1')
        self.assertTrue(rl.isValid())
        p.addMapLayer(rl)

        self.assertFalse(QgsProjectUtils.layersMatchingPath(p, ''))
        self.assertFalse(QgsProjectUtils.layersMatchingPath(p, 'aaa'))
        self.assertCountEqual(QgsProjectUtils.layersMatchingPath(p, unitTestDataPath() + '/points.shp'), [layer1])
        self.assertCountEqual(QgsProjectUtils.layersMatchingPath(p, unitTestDataPath() + '/mixed_layers.gpkg'), [gpkg1, gpkg2, rl])

    def test_updateLayerPath(self):
        """
        Test QgsProjectUtils.updateLayerPath
        """
        self.assertFalse(QgsProjectUtils.updateLayerPath(None, '', ''))
        self.assertFalse(QgsProjectUtils.updateLayerPath(None, 'aaaaa', 'bbbb'))
        p = QgsProject()
        self.assertFalse(QgsProjectUtils.updateLayerPath(p, 'aaaaa', 'bbbb'))

        # add some layers to a project
        # shapefile
        layer1 = QgsVectorLayer(unitTestDataPath() + '/points.shp', 'l1')
        self.assertTrue(layer1.isValid())
        p.addMapLayer(layer1)

        gpkg1 = QgsVectorLayer(unitTestDataPath() + '/mixed_layers.gpkg|layername=lines', 'l1')
        self.assertTrue(gpkg1.isValid())
        p.addMapLayer(gpkg1)

        gpkg2 = QgsVectorLayer(unitTestDataPath() + '/mixed_layers.gpkg|layername=points', 'l1')
        self.assertTrue(gpkg2.isValid())
        p.addMapLayer(gpkg2)

        # raster layer from gpkg
        rl = QgsRasterLayer(f'GPKG:{unitTestDataPath()}/mixed_layers.gpkg:band1')
        self.assertTrue(rl.isValid())
        p.addMapLayer(rl)

        memory_layer = QgsVectorLayer("Point?field=x:string", 'my layer', "memory")
        old_memory_source = memory_layer.source()
        p.addMapLayer(memory_layer)

        self.assertFalse(QgsProjectUtils.updateLayerPath(p, '', ''))
        self.assertFalse(QgsProjectUtils.updateLayerPath(p, 'aaa', 'bbb'))

        # replace shapefile path
        self.assertTrue(QgsProjectUtils.updateLayerPath(p, unitTestDataPath() + '/points.shp', unitTestDataPath() + '/points22.shp'))
        self.assertEqual(layer1.source(), unitTestDataPath() + '/points22.shp')
        self.assertEqual(gpkg1.source(), unitTestDataPath() + '/mixed_layers.gpkg|layername=lines')
        self.assertEqual(gpkg2.source(), unitTestDataPath() + '/mixed_layers.gpkg|layername=points')
        self.assertEqual(rl.source(), f'GPKG:{unitTestDataPath()}/mixed_layers.gpkg:band1')
        self.assertEqual(memory_layer.source(), old_memory_source)
        # should return false if we call again, no more matching paths
        self.assertFalse(QgsProjectUtils.updateLayerPath(p, unitTestDataPath() + '/points.shp',
                                                         unitTestDataPath() + '/points22.shp'))

        # replace geopackage path
        self.assertTrue(QgsProjectUtils.updateLayerPath(p, unitTestDataPath() + '/mixed_layers.gpkg', unitTestDataPath() + '/mixed_layers22.gpkg'))
        self.assertEqual(layer1.source(), unitTestDataPath() + '/points22.shp')
        self.assertEqual(gpkg1.source(), unitTestDataPath() + '/mixed_layers22.gpkg|layername=lines')
        self.assertEqual(gpkg2.source(), unitTestDataPath() + '/mixed_layers22.gpkg|layername=points')
        self.assertEqual(rl.source(), f'GPKG:{unitTestDataPath()}/mixed_layers22.gpkg:band1')
        self.assertEqual(memory_layer.source(), old_memory_source)
        # should return false if we call again, no more matching paths
        self.assertFalse(QgsProjectUtils.updateLayerPath(p, unitTestDataPath() + '/mixed_layers.gpkg',
                                                         unitTestDataPath() + '/mixed_layers22.gpkg'))

    def test_layer_is_contained_in_group_layer(self):
        p = QgsProject()
        layer = QgsVectorLayer("Point?field=fldtxt:string",
                               "layer1", "memory")
        p.addMapLayer(layer)
        layer2 = QgsVectorLayer("Point?field=fldtxt:string",
                                "layer2", "memory")
        p.addMapLayer(layer2)
        layer3 = QgsVectorLayer("Point?field=fldtxt:string",
                                "layer3", "memory")
        p.addMapLayer(layer3)
        layer4 = QgsVectorLayer("Point?field=fldtxt:string",
                                "layer4", "memory")
        p.addMapLayer(layer4)

        options = QgsGroupLayer.LayerOptions(QgsCoordinateTransformContext())
        group_layer = QgsGroupLayer('group', options)
        group_layer.setChildLayers([layer, layer4])
        p.addMapLayer(group_layer)

        options = QgsGroupLayer.LayerOptions(QgsCoordinateTransformContext())
        group_layer2 = QgsGroupLayer('group2', options)
        group_layer2.setChildLayers([group_layer, layer3])
        p.addMapLayer(group_layer2)

        self.assertTrue(QgsProjectUtils.layerIsContainedInGroupLayer(p, layer))
        self.assertFalse(QgsProjectUtils.layerIsContainedInGroupLayer(p, layer2))
        self.assertTrue(QgsProjectUtils.layerIsContainedInGroupLayer(p, layer3))
        self.assertTrue(QgsProjectUtils.layerIsContainedInGroupLayer(p, layer4))

        # catch alternative situation -- group layer nodes which are unchecked
        layer_tree_root = p.layerTreeRoot()

        tree_group1 = layer_tree_root.addGroup('group 1')

        tree_group2 = layer_tree_root.addGroup('group 2')

        layer5 = QgsVectorLayer("Point?field=fldtxt:string",
                                "layer1", "memory")
        p.addMapLayer(layer5)
        node1 = tree_group1.addLayer(layer5)
        node1.setItemVisibilityChecked(False)

        layer6 = QgsVectorLayer("Point?field=fldtxt:string",
                                "layer2", "memory")
        p.addMapLayer(layer6)
        tree_group1a = tree_group1.addGroup('group 1a')
        node2 = tree_group1a.addLayer(layer6)
        node2.setItemVisibilityChecked(False)

        layer7 = QgsVectorLayer("Point?field=fldtxt:string",
                                "layer3", "memory")
        p.addMapLayer(layer7)
        node3 = tree_group2.addLayer(layer7)
        node3.setItemVisibilityChecked(False)

        self.assertFalse(QgsProjectUtils.layerIsContainedInGroupLayer(p, layer5))
        self.assertFalse(QgsProjectUtils.layerIsContainedInGroupLayer(p, layer6))
        self.assertFalse(QgsProjectUtils.layerIsContainedInGroupLayer(p, layer7))

        group_layer_from_tree = tree_group1.convertToGroupLayer(QgsGroupLayer.LayerOptions(QgsCoordinateTransformContext()))

        self.assertTrue(QgsProjectUtils.layerIsContainedInGroupLayer(p, layer5))
        self.assertTrue(QgsProjectUtils.layerIsContainedInGroupLayer(p, layer6))
        self.assertFalse(QgsProjectUtils.layerIsContainedInGroupLayer(p, layer7))


if __name__ == '__main__':
    unittest.main()<|MERGE_RESOLUTION|>--- conflicted
+++ resolved
@@ -14,16 +14,12 @@
 from qgis.core import (
     QgsCoordinateTransformContext,
     QgsGroupLayer,
+    QgsLayerTreeGroup,
+    QgsLayerTreeLayer,
     QgsProject,
     QgsProjectUtils,
     QgsRasterLayer,
-<<<<<<< HEAD
     QgsVectorLayer,
-=======
-    QgsProject,
-    QgsLayerTreeGroup,
-    QgsLayerTreeLayer,
->>>>>>> 77e06774
 )
 from qgis.testing import start_app, unittest
 
