--- conflicted
+++ resolved
@@ -11,15 +11,10 @@
 
 import os
 import shutil
-<<<<<<< HEAD
 
 import qgis  # NOQA switch sip api
-from qgis.PyQt.QtCore import QDateTime, QTemporaryFile
+from qgis.PyQt.QtCore import QDateTime, Qt, QTemporaryFile
 from qgis.core import QgsExifTools, QgsPointXY
-=======
-from qgis.PyQt.QtCore import Qt, QTemporaryFile, QDateTime
-from qgis.core import QgsPointXY, QgsExifTools
->>>>>>> 69b034fd
 from qgis.testing import start_app, unittest
 
 from utilities import unitTestDataPath
