--- conflicted
+++ resolved
@@ -175,54 +175,31 @@
         field.setEditorWidgetSetup(QgsEditorWidgetSetup('List', {}))
         layer.dataProvider().addAttributes([field])
         layer.updateFields()
-<<<<<<< HEAD
-=======
-        layer.setDefaultValueDefinition(1, QgsDefaultValue('array(1, age)', True))
-        layer.setEditorWidgetSetup(1, QgsEditorWidgetSetup('List', {}))
+
+        apply_on_update = True
+
+        layer.setEditorWidgetSetup(0, QgsEditorWidgetSetup('Range', {}))
+        layer.setEditorWidgetSetup(1, QgsEditorWidgetSetup('Range', {}))
+
+        # set default value for birthday (2), it will depend on the field age and year
+        layer.setDefaultValueDefinition(2, QgsDefaultValue('year - age', apply_on_update))
+        layer.setEditorWidgetSetup(2, QgsEditorWidgetSetup('Range', {}))
+
+        # set default value for pos (3), it contains a function and should update always (and it contains it's own value, to evaluate if it's changing)
+        layer.setDefaultValueDefinition(3, QgsDefaultValue('pos + age + day_of_week( now() ) - day_of_week( now() )', apply_on_update))
+        layer.setEditorWidgetSetup(3, QgsEditorWidgetSetup('Range', {}))
+
+        # set default value for numbers (4), it will depend on the field age
+        layer.setDefaultValueDefinition(4, QgsDefaultValue('array(1, age)', apply_on_update))
+        layer.setEditorWidgetSetup(4, QgsEditorWidgetSetup('List', {}))
+
         layer.startEditing()
         form = QgsAttributeForm(layer)
         feature = QgsFeature(layer.fields())
+        feature.setAttribute('age', 15)
+        feature.setAttribute('year', 2023)
         form.setFeature(feature)
         form.setMode(QgsAttributeEditorContext.Mode.AddFeatureMode)
-        form.changeAttribute('numbers', [12])
-        form.changeAttribute('age', 1)
-        self.assertEqual(form.currentFormFeature()['numbers'], [1, 1])
-        form.changeAttribute('age', 7)
-        self.assertEqual(form.currentFormFeature()['numbers'], [1, 7])
-
-    def test_default_value_always_updated(self):
-        """Test that default values are not updated on every edit operation
-        when containing an 'attribute' expression"""
->>>>>>> aeafbd47
-
-        apply_on_update = True
-
-        layer.setEditorWidgetSetup(0, QgsEditorWidgetSetup('Range', {}))
-        layer.setEditorWidgetSetup(1, QgsEditorWidgetSetup('Range', {}))
-
-        # set default value for birthday (2), it will depend on the field age and year
-        layer.setDefaultValueDefinition(2, QgsDefaultValue('year - age', apply_on_update))
-        layer.setEditorWidgetSetup(2, QgsEditorWidgetSetup('Range', {}))
-
-        # set default value for pos (3), it contains a function and should update always (and it contains it's own value, to evaluate if it's changing)
-        layer.setDefaultValueDefinition(3, QgsDefaultValue('pos + age + day_of_week( now() ) - day_of_week( now() )', apply_on_update))
-        layer.setEditorWidgetSetup(3, QgsEditorWidgetSetup('Range', {}))
-
-        # set default value for numbers (4), it will depend on the field age
-        layer.setDefaultValueDefinition(4, QgsDefaultValue('array(1, age)', apply_on_update))
-        layer.setEditorWidgetSetup(4, QgsEditorWidgetSetup('List', {}))
-
-        layer.startEditing()
-        form = QgsAttributeForm(layer)
-<<<<<<< HEAD
-        feature = QgsFeature(layer.fields())
-        feature.setAttribute('age', 15)
-        feature.setAttribute('year', 2023)
-=======
-        form.setMode(QgsAttributeEditorContext.Mode.AddFeatureMode)
->>>>>>> aeafbd47
-        form.setFeature(feature)
-        form.setMode(QgsAttributeEditorContext.AddFeatureMode)
 
         QGISAPP.processEvents()
 
