--- conflicted
+++ resolved
@@ -339,11 +339,7 @@
      */
     QString formatLayerHelp( const QgsMapLayer *layer ) const;
 
-<<<<<<< HEAD
-    bool mAutoSave;
-=======
     bool mAutoSave = true;
->>>>>>> f9f5aafa
     QString mFunctionsPath;
     QgsVectorLayer *mLayer = nullptr;
     QStandardItemModel *mModel = nullptr;
