/***************************************************************************
                         qgsattributedialog.h  -  description
                             -------------------
    begin                : October 2004
    copyright            : (C) 2004 by Marco Hugentobler
    email                : marco.hugentobler@autoform.ch
 ***************************************************************************/

/***************************************************************************
 *                                                                         *
 *   This program is free software; you can redistribute it and/or modify  *
 *   it under the terms of the GNU General Public License as published by  *
 *   the Free Software Foundation; either version 2 of the License, or     *
 *   (at your option) any later version.                                   *
 *                                                                         *
 ***************************************************************************/
#ifndef QGSATTRIBUTEDIALOG_H
#define QGSATTRIBUTEDIALOG_H

#include "qgsfeature.h"

class QDialog;
class QgsFeature;
class QLayout;
class QgsField;
class QgsVectorLayer;
class QgsHighlight;

class QgsAttributeDialog : public QObject
{
    Q_OBJECT

  public:
    QgsAttributeDialog( QgsVectorLayer *vl, QgsFeature *thepFeature, bool featureOwner );
    ~QgsAttributeDialog();

    /** Saves the size and position for the next time
     *  this dialog box was used.
     */

    void saveGeometry();

    /** Restores the size and position from the last time
     *  this dialog box was used.
     */
    void restoreGeometry();

    void setHighlight( QgsHighlight *h );

    QDialog *dialog() { return mDialog; }

  public slots:
    void accept();

    int exec();
    void show();

    void dialogDestroyed();

  private:
    bool eventFilter( QObject *obj, QEvent *event );

    QDialog *mDialog;
    QString mSettingsPath;
<<<<<<< HEAD
    QList<QWidget *> mpWidgets;
=======
    // Used to sync multiple widgets for the same field
    QMap<int, QWidget*> mProxyWidgets;
>>>>>>> 122cff78
    QgsVectorLayer *mLayer;
    QgsFeature *mFeature;
    bool mFeatureOwner;
    QgsHighlight *mHighlight;
    int mFormNr;
    static int smFormCounter;
};

#endif<|MERGE_RESOLUTION|>--- conflicted
+++ resolved
@@ -62,12 +62,8 @@
 
     QDialog *mDialog;
     QString mSettingsPath;
-<<<<<<< HEAD
-    QList<QWidget *> mpWidgets;
-=======
     // Used to sync multiple widgets for the same field
     QMap<int, QWidget*> mProxyWidgets;
->>>>>>> 122cff78
     QgsVectorLayer *mLayer;
     QgsFeature *mFeature;
     bool mFeatureOwner;
