--- conflicted
+++ resolved
@@ -4993,20 +4993,12 @@
   }
 
   QHash<int, int> remap;
-<<<<<<< HEAD
   const QgsFields &fields = clipboard()->fields();
+  QgsAttributeList pkAttrList = pasteVectorLayer->pendingPkAttributesList();
   for ( int idx = 0; idx < fields.count(); ++idx )
   {
     int dst = pasteVectorLayer->fieldNameIndex( fields[idx].name() );
-    if ( dst < 0 )
-=======
-  const QgsFieldMap &fields = clipboard()->fields();
-  QgsAttributeList pkAttrList = pasteVectorLayer->pendingPkAttributesList();
-  for ( QgsFieldMap::const_iterator it = fields.begin(); it != fields.end(); it++ )
-  {
-    int dst = pasteVectorLayer->fieldNameIndex( it->name() );
     if ( dst < 0 || pkAttrList.contains( dst ) )
->>>>>>> 5f70a68f
     {
       // skip primary key attributes
       continue;
