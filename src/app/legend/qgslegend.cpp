/***************************************************************************
                          qgslegend.cpp  -  description
                             -------------------
    begin                : Sun Jul 28 2002
    copyright            : (C) 2002 by Gary E.Sherman
    email                : sherman at mrcc dot com
               Romans 3:23=>Romans 6:23=>Romans 10:9,10=>Romans 12
 ***************************************************************************/

/***************************************************************************
 *                                                                         *
 *   This program is free software; you can redistribute it and/or modify  *
 *   it under the terms of the GNU General Public License as published by  *
 *   the Free Software Foundation; either version 2 of the License, or     *
 *   (at your option) any later version.                                   *
 *                                                                         *
 ***************************************************************************/

#include "qgsapplication.h"
#include "qgisapp.h"
#include "qgslogger.h"
#include "qgslegend.h"
#include "qgslegendgroup.h"
#include "qgslegendlayer.h"
#include "qgslegendpropertygroup.h"
#include "qgslegendsymbologyitem.h"
#include "qgsmapcanvas.h"
#include "qgsmapcanvasmap.h"
#include "qgsmaplayer.h"
#include "qgsmaplayerregistry.h"
#include "qgsmaprenderer.h"
#include "qgsproject.h"
#include "qgsrasterlayer.h"
#include "qgsvectorlayer.h"
#include "qgsgenericprojectionselector.h"

#include <QFont>
#include <QDomDocument>
#include <QHeaderView>
#include <QMenu>
#include <QMessageBox>
#include <QMouseEvent>
#include <QPixmap>
#include <QTreeWidgetItem>

const int AUTOSCROLL_MARGIN = 16;

QgsLegend::QgsLegend( QgsMapCanvas *canvas, QWidget * parent, const char *name )
    : QTreeWidget( parent )
    , mMousePressedFlag( false )
    , mMapCanvas( canvas )
    , mMinimumIconSize( 20, 20 )
    , mChanging( false )
{
  setObjectName( name );

  connect( this, SIGNAL( itemChanged( QTreeWidgetItem*, int ) ),
           this, SLOT( handleItemChange( QTreeWidgetItem*, int ) ) );

  connect( this, SIGNAL( currentItemChanged( QTreeWidgetItem*, QTreeWidgetItem* ) ),
           this, SLOT( handleCurrentItemChanged( QTreeWidgetItem*, QTreeWidgetItem* ) ) );

  // project handling
  connect( QgsProject::instance(), SIGNAL( readProject( const QDomDocument & ) ),
           this, SLOT( readProject( const QDomDocument & ) ) );
  connect( QgsProject::instance(), SIGNAL( writeProject( QDomDocument & ) ),
           this, SLOT( writeProject( QDomDocument & ) ) );

  // connect map layer registry signal to legend
  connect( QgsMapLayerRegistry::instance(), SIGNAL( layerWillBeRemoved( QString ) ),
           this, SLOT( removeLayer( QString ) ) );
  connect( QgsMapLayerRegistry::instance(), SIGNAL( removedAll() ),
           this, SLOT( removeAll() ) );
  connect( QgsMapLayerRegistry::instance(), SIGNAL( layerWasAdded( QgsMapLayer* ) ),
           this, SLOT( addLayer( QgsMapLayer * ) ) );

  connect( mMapCanvas, SIGNAL( layersChanged() ),
           this, SLOT( refreshCheckStates() ) );

  // Initialise the line indicator widget.
  mInsertionLine = new QWidget( viewport() );
  hideLine();
  mInsertionLine->setAutoFillBackground( true );
  QPalette pal = mInsertionLine->palette();
  pal.setColor( mInsertionLine->backgroundRole(), Qt::blue );
  mInsertionLine->setPalette( pal );

  setSortingEnabled( false );
  setSelectionMode( QAbstractItemView::ExtendedSelection );
  setDragEnabled( false );
  setAutoScroll( true );
  QFont f( "Arial", 10, QFont::Normal );
  setFont( f );
  QPalette palette;
  palette.setColor( backgroundRole(), QColor( 192, 192, 192 ) );
  setPalette( palette );

  setColumnCount( 1 );
  header()->setHidden( 1 );
  setRootIsDecorated( true );
  initPixmaps();
}

QgsLegend::~QgsLegend()
{
  delete mInsertionLine;
}

#ifdef QGISDEBUG
void QgsLegend::showItem( QString msg, QTreeWidgetItem *item )
{
  if ( !item )
  {
    QgsDebugMsg( msg + ": no item?" );
    return;
  }

  QgsLegendItem  *litem = dynamic_cast<QgsLegendItem *>( item );
  QgsLegendGroup *group = dynamic_cast<QgsLegendGroup *>( item );
  QgsLegendLayer *layer = dynamic_cast<QgsLegendLayer *>( item );

  QString type;
  if ( group )
    type = "group";
  else if ( layer )
    type = "layer";
  else if ( litem )
    type = "litem";
  else
    type = "item";

  QgsDebugMsg( QString( "%1: %2 %3 row:%4" ).arg( msg ).arg( type ).arg( item->text( 0 ) ).arg( indexFromItem( item ).row() ) );
}
#else
#define showItem(msg, item)
#endif


void QgsLegend::handleCurrentItemChanged( QTreeWidgetItem* current, QTreeWidgetItem* previous )
{
  QgsMapLayer *layer = currentLayer();

  if ( mMapCanvas )
  {
    mMapCanvas->setCurrentLayer( layer );
  }

  emit currentLayerChanged( layer );
}

int QgsLegend::addGroupToCurrentItem( QString name, bool expand )
{
  QTreeWidgetItem *parent = currentItem();
  return addGroup( name, expand, parent );
}

int QgsLegend::addGroup( QString name, bool expand, QTreeWidgetItem* parent )
{
  //avoid multiple refreshes of map canvas because of itemChanged signal
  blockSignals( true );

  bool nameEmpty = name.isEmpty();
  if ( nameEmpty )
    name = tr( "group" ); // some default name if none specified

  QgsLegendGroup *parentGroup = dynamic_cast<QgsLegendGroup *>( parent );
  QgsLegendGroup *group;

  if ( parentGroup )
    group = new QgsLegendGroup( parentGroup, name );
  else
    group = new QgsLegendGroup( this, name );

  QModelIndex groupIndex = indexFromItem( group );
  setExpanded( groupIndex, expand );
  setCurrentItem( group );
  if ( nameEmpty )
    openEditor();

  blockSignals( false );
  return groupIndex.row();
}

int QgsLegend::addGroup( QString name, bool expand, int groupIndex )
{
  QgsLegendGroup * lg = dynamic_cast<QgsLegendGroup *>( topLevelItem( groupIndex ) );
  return addGroup( name, expand, lg );
}

void QgsLegend::removeAll()
{
  clear();
  mEmbeddedGroups.clear();
  mPixmapWidthValues.clear();
  mPixmapHeightValues.clear();
  updateMapCanvasLayerSet();
  setIconSize( mMinimumIconSize );
  mDropTarget = 0;
}

void QgsLegend::selectAll( bool select )
{
  if ( !mMapCanvas || mMapCanvas->isDrawing() )
  {
    return;
  }

  // Turn off rendering to improve speed.
  bool renderFlagState = mMapCanvas->renderFlag();
  if ( renderFlagState )
    mMapCanvas->setRenderFlag( false );

  for ( QTreeWidgetItem* theItem = firstItem(); theItem; theItem = nextItem( theItem ) )
  {
    QgsLegendItem* litem = dynamic_cast<QgsLegendItem *>( theItem );
    if ( litem && litem->type() == QgsLegendItem::LEGEND_LAYER )
    {
      theItem->setCheckState( 0, select ? Qt::Checked : Qt::Unchecked );
      handleItemChange( theItem, 0 );
    }
  }

  // Turn on rendering (if it was on previously)
  if ( renderFlagState )
    mMapCanvas->setRenderFlag( true );

  QgsProject::instance()->dirty( true );
}

void QgsLegend::removeGroup( int groupIndex )
{
  QgsLegendGroup * lg = dynamic_cast<QgsLegendGroup *>( topLevelItem( groupIndex ) );
  if ( lg )
  {
    removeGroup( lg );
  }
}

void QgsLegend::removeLayer( QString layerId )
{
  QgsDebugMsg( "called." );

  for ( QTreeWidgetItem* theItem = firstItem(); theItem; theItem = nextItem( theItem ) )
  {
    QgsLegendItem *li = dynamic_cast<QgsLegendItem *>( theItem );
    if ( li )
    {
      // save legend layer (parent of a legend layer file we're going to delete)
      QgsLegendLayer* ll = qobject_cast<QgsLegendLayer *>( li );

      if ( ll && ll->layer() && ll->layer()->id() == layerId )
      {
        removeItem( ll );
        delete ll;
        break;
      }
    }
  }

  updateMapCanvasLayerSet();
  adjustIconSize();
}

void QgsLegend::mousePressEvent( QMouseEvent * e )
{
  if ( e->button() == Qt::LeftButton )
  {
    mMousePressedFlag = true;
    mDropTarget = itemAt( e->pos() );
  }
  else if ( e->button() == Qt::RightButton )
  {
    QTreeWidgetItem* item = itemAt( e->pos() );
    if ( !item || item == currentItem() )
    {
      if ( !item )
        setCurrentItem( 0 );
      handleRightClickEvent( item, e->globalPos() );
    }
  }
  QTreeWidget::mousePressEvent( e );
}                               // contentsMousePressEvent

void QgsLegend::mouseMoveEvent( QMouseEvent * e )
{
  if ( !mMousePressedFlag )
  {
    QgsDebugMsg( "mouse not pressed" );
    return;
  }

  if ( mItemsBeingMoved.isEmpty() && !selectedItems().isEmpty() )
  {
    if ( mDropTarget == itemAt( e->pos() ) )
      return;

    mLayersPriorToMove = layerIDs();
    QgsDebugMsg( "layers prior to move: " + mLayersPriorToMove.join( ", " ) );

    // record which items were selected and hide them
    foreach( QTreeWidgetItem * item, selectedItems() )
    {
      //prevent to drag out content under groups that are embedded from other
      //project files.
      if ( parentGroupEmbedded( item ) )
      {
        continue;
      }
      item->setHidden( true );
      mItemsBeingMoved << item;
    }

    // remove and unhide items, whose parent is already to be moved
    foreach( QTreeWidgetItem * item, mItemsBeingMoved )
    {
      QTreeWidgetItem *parent = item->parent();

      bool parentHidden = false;
      while ( !parentHidden && parent )
      {
        parentHidden = parent->isHidden();
        parent = parent->parent();
      }

      if ( parentHidden )
      {
        mItemsBeingMoved.removeOne( item );
        item->setHidden( false );
      }
    }

    setCursor( Qt::SizeVerCursor );
  }

  if ( mItemsBeingMoved.isEmpty() )
  {
    QgsDebugMsg( "nothing to move" );
    setCursor( QCursor( Qt::ArrowCursor ) );
    return;
  }

  // change the cursor appropriate to if drop is allowed
  QTreeWidgetItem* item = itemAt( e->pos() );

  hideLine();
  updateLineWidget();
  scrollToItem( item );

  mDropTarget = 0;

  if ( item )
  {
    showItem( "moveMoveEvent" , item );

    QgsLegendItem  *litem = dynamic_cast<QgsLegendItem *>( item );
    QgsLegendGroup *group = dynamic_cast<QgsLegendGroup *>( item );
    QgsLegendLayer *layer = dynamic_cast<QgsLegendLayer *>( item );

    while ( item->parent() && !group && !layer )
    {
      item = item->parent();
      litem = dynamic_cast<QgsLegendItem *>( item );
      group = dynamic_cast<QgsLegendGroup *>( item );
      layer = dynamic_cast<QgsLegendLayer *>( item );
    }

    showItem( "layer/group" , item );

    int line_x = visualItemRect( item ).left();
    int line_y;
    if ( layer )
    {
      QTreeWidgetItem *lastItem = item->childCount() > 0 && item->isExpanded() ? item->child( item->childCount() - 1 ) : item;
      int y0 = visualItemRect( item ).top() + 1;
      int y1 = visualItemRect( lastItem ).bottom() - 2;

      mDropTarget = layer;

      //prevent inserting content into embedded groups
      if ( !parentGroupEmbedded( litem ) )
      {
        if ( e->y() < ( y0 + y1 ) / 2 )
        {
          QgsDebugMsg( "insert before layer" );
          mDropAction = BEFORE;
          line_y = y0;
        }
        else
        {
          QgsDebugMsg( "insert after layer" );
          mDropAction = AFTER;
          line_y = y1;
        }
      }
    }
    else if ( group )
    {
      if ( yCoordAboveCenter( litem, e->y() ) ) //over center of item
      {
        QgsDebugMsg( "insert before group" );

        //prevent inserting content into embedded groups
        if ( !parentGroupEmbedded( item ) )
        {
          line_y = visualItemRect( item ).top() + 1;
          mDropTarget = item;
          mDropAction = BEFORE;
        }
      }
      else // below center of item
      {
        if ( !groupEmbedded( item ) )
        {
          QgsDebugMsg( "insert into group" );

          line_y = visualItemRect( item ).bottom() - 2;
          mDropTarget = item;
          mDropAction = INSERT;
        }
      }
    }
    else
    {
      line_y = visualItemRect( item ).bottom() - 2;
    }

    showLine( line_y, line_x );
    setCursor( QCursor( Qt::SizeVerCursor ) );
  }
  else if ( !item
            && e->pos().y() >= 0 && e->pos().y() < viewport()->height()
            && e->pos().x() >= 0 && e->pos().x() < viewport()->width() )
  {
    // Outside the listed items, but check if we are in the empty area
    // of the viewport, so we can drop after the last top level item.
    mDropTarget = topLevelItem( topLevelItemCount() - 1 );
    mDropAction = AFTER;

    QgsDebugMsg( "insert after last layer/group" );
    showLine( visualItemRect( lastVisibleItem() ).bottom() + 1, 0 );
    setCursor( QCursor( Qt::SizeVerCursor ) );
  }
  else
  {
    QgsDebugMsg( "No item here" );
    setCursor( QCursor( Qt::ForbiddenCursor ) );
  }
}

void QgsLegend::updateGroupCheckStates( QTreeWidgetItem *item )
{
  QgsLegendGroup *lg = dynamic_cast< QgsLegendGroup * >( item );
  if ( !lg )
    return;

  for ( int i = 0; i < item->childCount(); i++ )
  {
    updateGroupCheckStates( item->child( i ) );
  }

  Qt::CheckState theState = lg->pendingCheckState();
  if ( theState != lg->checkState( 0 ) )
  {
    blockSignals( true );
    lg->setCheckState( 0, theState );
    blockSignals( false );
  }
}

void QgsLegend::mouseReleaseEvent( QMouseEvent * e )
{
  QTreeWidget::mouseReleaseEvent( e );
  mMousePressedFlag = false;

  if ( mItemsBeingMoved.isEmpty() )
    return;

  setCursor( QCursor( Qt::ArrowCursor ) );
  hideLine();

  // unhide
  foreach( QTreeWidgetItem * item, mItemsBeingMoved )
  {
    item->setHidden( false );
  }

  if ( mDropTarget )
  {
    if ( mDropAction == BEFORE )
    {
      showItem( "before => drop after", mDropTarget );

      QTreeWidgetItem *prev = previousSibling( mDropTarget );
      if ( prev )
      {
        mDropTarget = prev;

        showItem( "prev sibling", mDropTarget );

        foreach( QTreeWidgetItem * item, mItemsBeingMoved )
        {
          moveItem( item, mDropTarget );
          mDropTarget = item;
        }
      }
      else
      {
        mDropTarget = mDropTarget->parent();
        if ( mDropTarget )
        {
          showItem( "parent", mDropTarget );
          mDropAction = INSERT;
        }
        else
        {
          mDropTarget = invisibleRootItem();
          mDropAction = AFTER;
          showItem( "root", mDropTarget );
        }
      }
    }

    if ( mDropAction == AFTER )
    {
      showItem( "drop after", mDropTarget );

      foreach( QTreeWidgetItem * item, mItemsBeingMoved )
      {
        moveItem( item, mDropTarget );
        mDropTarget = item;
      }
    }

    if ( mDropAction == INSERT )
    {
      showItem( "insert into", mDropTarget );

      foreach( QTreeWidgetItem * item, mItemsBeingMoved )
      {
        insertItem( item, mDropTarget );
      }
    }

    mItemsBeingMoved.clear();

    for ( int i = 0; i < topLevelItemCount(); i++ )
    {
      updateGroupCheckStates( topLevelItem( i ) );
    }
  }
  else //no action
  {
    QgsDebugMsg( "Drop NO_ACTION" );
  }

  checkLayerOrderUpdate();
}

void QgsLegend::mouseDoubleClickEvent( QMouseEvent* e )
{
  QSettings settings;

  switch ( settings.value( "/qgis/legendDoubleClickAction", 0 ).toInt() )
  {
    case 0:
      QgisApp::instance()->layerProperties();
      break;
    case 1:
      QgisApp::instance()->attributeTable();
      break;
    default:
      break;
  }
}

void QgsLegend::handleRightClickEvent( QTreeWidgetItem* item, const QPoint& position )
{
  if ( !mMapCanvas || mMapCanvas->isDrawing() )
  {
    return;
  }

  QMenu theMenu;

  QgsLegendItem* li = dynamic_cast<QgsLegendItem *>( item );
  if ( li )
  {
    if ( li->type() == QgsLegendItem::LEGEND_LAYER )
    {
      qobject_cast<QgsLegendLayer*>( li )->addToPopupMenu( theMenu );

      if ( li->parent() && !parentGroupEmbedded( li ) )
      {
        theMenu.addAction( tr( "&Make to toplevel item" ), this, SLOT( makeToTopLevelItem() ) );
      }
    }
    else if ( li->type() == QgsLegendItem::LEGEND_GROUP )
    {
      theMenu.addAction( QgisApp::getThemeIcon( "/mActionZoomToLayer.png" ),
                         tr( "Zoom to group" ), this, SLOT( legendLayerZoom() ) );

      theMenu.addAction( QgisApp::getThemeIcon( "/mActionRemoveLayer.png" ),
                         tr( "&Remove" ), this, SLOT( legendGroupRemove() ) );

      theMenu.addAction( QgisApp::getThemeIcon( "/mActionSetCRS.png" ),
                         tr( "&Set group CRS" ), this, SLOT( legendGroupSetCRS() ) );
    }

    if (( li->type() == QgsLegendItem::LEGEND_LAYER || li->type() == QgsLegendItem::LEGEND_GROUP ) && !groupEmbedded( li ) && !parentGroupEmbedded( li ) )
    {
      theMenu.addAction( tr( "Re&name" ), this, SLOT( openEditor() ) );
    }
  }

  theMenu.addAction( QgisApp::getThemeIcon( "/folder_new.png" ), tr( "&Add group" ), this, SLOT( addGroupToCurrentItem() ) );
  theMenu.addAction( QgisApp::getThemeIcon( "/mActionExpandTree.png" ), tr( "&Expand all" ), this, SLOT( expandAll() ) );
  theMenu.addAction( QgisApp::getThemeIcon( "/mActionCollapseTree.png" ), tr( "&Collapse all" ), this, SLOT( collapseAll() ) );

  theMenu.exec( position );
}

void QgsLegend::initPixmaps()
{
  mPixmaps.mOriginalPixmap = QgisApp::getThemePixmap( "/mActionFileSmall.png" );
  mPixmaps.mInOverviewPixmap = QgisApp::getThemePixmap( "/mActionInOverview.png" );
  mPixmaps.mEditablePixmap = QgisApp::getThemePixmap( "/mIconEditable.png" );
  mPixmaps.mProjectionErrorPixmap = QgisApp::getThemePixmap( "/mIconProjectionProblem.png" );
}

Qt::CheckState QgsLegend::layerCheckState( QgsMapLayer * layer )
{
  QgsLegendLayer * ll = findLegendLayer( layer );

  return ll ? ll->checkState( 0 ) : Qt::Unchecked;
}

QgsLegendGroup* QgsLegend::addEmbeddedGroup( const QString& groupName, const QString& projectFilePath, QgsLegendItem* parent )
{
  mEmbeddedGroups.insert( groupName, projectFilePath );

  //open project file, get layer ids in group, add the layers
  QFile projectFile( projectFilePath );
  if ( !projectFile.open( QIODevice::ReadOnly ) )
  {
    return 0;
  }

  QDomDocument projectDocument;
  if ( !projectDocument.setContent( &projectFile ) )
  {
    return 0;
  }

  QDomElement legendElem = projectDocument.documentElement().firstChildElement( "legend" );
  if ( legendElem.isNull() )
  {
    return 0;
  }

  QList<QDomNode> brokenNodes;
  QList< QPair< QgsVectorLayer*, QDomElement > > vectorLayerList;
  QSettings settings;

  QDomNodeList legendGroupList = legendElem.elementsByTagName( "legendgroup" );
  for ( int i = 0; i < legendGroupList.size(); ++i )
  {
    QDomElement legendElem = legendGroupList.at( i ).toElement();
    if ( legendElem.attribute( "name" ) == groupName )
    {
      //embedded groups cannot be embedded again
      if ( legendElem.attribute( "embedded" ) == "1" )
      {
        mEmbeddedGroups.remove( groupName );
        return 0;
      }

      QgsLegendGroup* group = 0;
      if ( parent )
      {
        group = new QgsLegendGroup( parent, groupName );
      }
      else
      {
        group = new QgsLegendGroup( this, groupName );
      }

      QFont groupFont;
      groupFont.setItalic( true );
      group->setFont( 0, groupFont );
      setCurrentItem( group );

      QDomNodeList groupChildren = legendElem.childNodes();
      for ( int j = 0; j < groupChildren.size(); ++j )
      {
        QDomElement childElem = groupChildren.at( j ).toElement();
        QString tagName = childElem.tagName();
        if ( tagName == "legendlayer" )
        {
          QString layerId = childElem.firstChildElement( "filegroup" ).firstChildElement( "legendlayerfile" ).attribute( "layerid" );
          QgsProject::instance()->createEmbeddedLayer( layerId, projectFilePath, brokenNodes, vectorLayerList, false );
          QTreeWidgetItem* cItem = 0;
<<<<<<< HEAD
          if ( settings.value( "/qgis/addNewLayersToCurrentGroup", false ).toBool() )
=======
          if( settings.value("/qgis/addNewLayersToCurrentGroup", false ).toBool() )
>>>>>>> cc7e63b4
          {
            cItem = group->takeChild( 0 );
          }
          else
          {
            cItem = currentItem();
            removeItem( cItem );
          }

<<<<<<< HEAD
          if ( cItem )
=======
          if( cItem )
>>>>>>> cc7e63b4
          {
            group->insertChild( group->childCount(), cItem );
          }
        }
        else if ( tagName == "legendgroup" )
        {
          addEmbeddedGroup( childElem.attribute( "name" ), projectFilePath, group );
        }
      }
      checkLayerOrderUpdate();
      return group;
    }
  }
  return 0;
}

int QgsLegend::getItemPos( QTreeWidgetItem* item )
{
  int counter = 1;

  for ( QTreeWidgetItem* theItem = firstItem(); theItem; theItem = nextItem( theItem ) )
  {
    if ( theItem == item )
    {
      return counter;
    }

    ++counter;
  }

  return -1;
}

void QgsLegend::addLayer( QgsMapLayer * layer )
{
  if ( !mMapCanvas || mMapCanvas->isDrawing() )
  {
    return;
  }

  QgsLegendLayer* llayer = new QgsLegendLayer( layer );
  if ( !QgsProject::instance()->layerIsEmbedded( layer->id() ).isEmpty() )
  {
    QFont itemFont;
    itemFont.setItalic( true );
    llayer->setFont( 0, itemFont );
  }

  //set the correct check states
  blockSignals( true );
  llayer->setCheckState( 0, llayer->isVisible() ? Qt::Checked : Qt::Unchecked );
  blockSignals( false );

  QgsLegendGroup *lg = dynamic_cast<QgsLegendGroup *>( currentItem() );
  QSettings settings;
  if ( lg && settings.value( "/qgis/addNewLayersToCurrentGroup", false ).toBool() )
  {
    lg->insertChild( 0, llayer );
  }
  else
  {
    insertTopLevelItem( 0, llayer );
    setCurrentItem( llayer );
  }

  setItemExpanded( llayer, true );
  //don't expand raster items by default, there could be too many
  refreshLayerSymbology( layer->id(), layer->type() != QgsMapLayer::RasterLayer );

  updateMapCanvasLayerSet();

  // first layer?
  if ( layers().count() == 1 )
  {
    mMapCanvas->zoomToFullExtent();
    mMapCanvas->clearExtentHistory();
  }
  //make the QTreeWidget item up-to-date
  doItemsLayout();
}

void QgsLegend::setLayerVisible( QgsMapLayer * layer, bool visible )
{
  QgsLegendLayer * ll = findLegendLayer( layer );
  if ( ll )
  {
    ll->setCheckState( 0, visible ? Qt::Checked : Qt::Unchecked );
  }
}

QgsLegendLayer* QgsLegend::currentLegendLayer()
{
  QgsLegendItem* citem = dynamic_cast<QgsLegendItem *>( currentItem() );

  if ( citem )
  {
    QgsLegendLayer* ll = qobject_cast<QgsLegendLayer *>( citem );
    if ( ll )
    {
      return ll; //the current item is a legend layer, so return it
    }

    QgsLegendLayer* lpl = dynamic_cast<QgsLegendLayer *>( citem->parent() );
    if ( lpl )
    {
      return lpl; //the parent of the current item is a legend layer, return it
    }
  }

  return 0;
}

QgsMapLayer* QgsLegend::currentLayer()
{
  QgsLegendLayer* ll = currentLegendLayer();
  if ( ll )
  {
    return ll->layer();
  }
  else
  {
    return 0;
  }
}

QList<QgsMapLayer *> QgsLegend::selectedLayers()
{
  QList<QgsMapLayer *> layers;

  foreach( QTreeWidgetItem * item, selectedItems() )
  {
    QgsLegendLayer *ll = dynamic_cast<QgsLegendLayer *>( item );
    if ( ll )
      layers << ll->layer();
  }

  return layers;
}

QList<QgsMapLayer *> QgsLegend::layers()
{
  QList< QgsMapLayer * > items;
  QTreeWidgetItemIterator it( this );
  while ( *it )
  {
    QgsLegendLayer *llayer = dynamic_cast<QgsLegendLayer *>( *it );
    if ( llayer )
      items.append( llayer->layer() );

    ++it;
  }

  return items;
}

bool QgsLegend::setCurrentLayer( QgsMapLayer *layer )
{
  QgsLegendLayer *ll = findLegendLayer( layer );
  if ( !ll )
    return false;

  setCurrentItem( ll );
  clearSelection();
  return true;
}

void QgsLegend::legendGroupRemove()
{
  if ( !mMapCanvas || mMapCanvas->isDrawing() )
  {
    return;
  }

  QgsLegendGroup* lg = dynamic_cast<QgsLegendGroup *>( currentItem() );
  if ( lg )
  {
    removeGroup( lg );
  }
}

void QgsLegend::legendGroupSetCRS()
{
  if ( !mMapCanvas || mMapCanvas->isDrawing() )
  {
    return;
  }

  QgsGenericProjectionSelector * mySelector = new QgsGenericProjectionSelector( this );
  mySelector->setMessage();
  if ( mySelector->exec() )
  {
    QgsCoordinateReferenceSystem crs( mySelector->selectedCrsId(), QgsCoordinateReferenceSystem::InternalCrsId );

    QgsLegendGroup* lg = dynamic_cast<QgsLegendGroup *>( currentItem() );
    setGroupCRS( lg, crs );
  }
  else
  {
    QApplication::restoreOverrideCursor();
  }

  delete mySelector;
}

void QgsLegend::removeGroup( QgsLegendGroup *lg )
{
  if ( !mMapCanvas || mMapCanvas->isDrawing() )
  {
    return;
  }

  //delete the legend layers first
  QTreeWidgetItem * child = lg->child( 0 );
  while ( child )
  {
    QgsLegendLayer *cl = dynamic_cast<QgsLegendLayer *>( child );
    QgsLegendGroup *cg = dynamic_cast<QgsLegendGroup *>( child );

    if ( cl )
      QgsMapLayerRegistry::instance()->removeMapLayer( cl->layer()->id() );
    else if ( cg )
      removeGroup( cg );

    child = lg->child( 0 );
  }

  delete lg;

  adjustIconSize();
}

void QgsLegend::setGroupCRS( QgsLegendGroup *lg, const QgsCoordinateReferenceSystem &crs )
{
  if ( !mMapCanvas || mMapCanvas->isDrawing() )
  {
    return;
  }

  foreach( QgsLegendLayer *cl, lg->legendLayers() )
  {
    if ( cl )
    {
      cl->layer()->setCrs( crs );
    }
  }
}

void QgsLegend::moveLayer( QgsMapLayer *ml, int groupIndex )
{
  if ( !ml )
    return;

  QgsLegendLayer *layer = findLegendLayer( ml->id() );
  if ( !layer )
    return;

  QgsLegendGroup *group = dynamic_cast<QgsLegendGroup*>( topLevelItem( groupIndex ) );
  if ( !group )
    return;

  insertItem( layer, group );
}

void QgsLegend::legendLayerShowInOverview()
{
  if ( !mMapCanvas || mMapCanvas->isDrawing() )
  {
    return;
  }

  QgsLegendItem* li = dynamic_cast<QgsLegendItem *>( currentItem() );
  if ( !li )
    return;

  if ( li->type() == QgsLegendItem::LEGEND_LAYER )
    return;

  QgsLegendLayer* ll = qobject_cast<QgsLegendLayer *>( li );
  if ( !ll )
    return;
  ll->showInOverview();
}

void QgsLegend::expandAll()
{
  for ( QTreeWidgetItem* theItem = firstItem(); theItem; theItem = nextItem( theItem ) )
  {
    setExpanded( indexFromItem( theItem ), true );
  }
}

void QgsLegend::collapseAll()
{
  for ( QTreeWidgetItem* theItem = firstItem(); theItem; theItem = nextItem( theItem ) )
  {
    setExpanded( indexFromItem( theItem ), false );
  }
}

bool QgsLegend::writeXML( QDomNode &legendnode, QDomDocument &document )
{
  QList<QTreeWidgetItem*> items;
  for ( int i = 0; i < topLevelItemCount(); i++ )
  {
    items << topLevelItem( i );
  }

  return writeXML( items, legendnode, document );
}

bool QgsLegend::writeXML( QList<QTreeWidgetItem *> items, QDomNode &node, QDomDocument &document )
{
  foreach( QTreeWidgetItem * currentItem, items )
  {
    QgsLegendItem *item = dynamic_cast<QgsLegendItem *>( currentItem );
    if ( !item )
      continue;

    if ( item->type() == QgsLegendItem::LEGEND_GROUP )
    {
      QDomElement legendgroupnode = document.createElement( "legendgroup" );
      legendgroupnode.setAttribute( "open", isItemExpanded( item ) ? "true" : "false" );
      legendgroupnode.setAttribute( "name", item->text( 0 ) );
      Qt::CheckState cstate = item->checkState( 0 );
      if ( cstate == Qt::Checked )
      {
        legendgroupnode.setAttribute( "checked", "Qt::Checked" );
      }
      else if ( cstate == Qt::Unchecked )
      {
        legendgroupnode.setAttribute( "checked", "Qt::Unchecked" );
      }
      else if ( cstate == Qt::PartiallyChecked )
      {
        legendgroupnode.setAttribute( "checked", "Qt::PartiallyChecked" );
      }

      QHash< QString, QString >::const_iterator embedIt = mEmbeddedGroups.find( item->text( 0 ) );
      if ( embedIt != mEmbeddedGroups.constEnd() )
      {
        legendgroupnode.setAttribute( "embedded", 1 );
        legendgroupnode.setAttribute( "project", embedIt.value() );
      }
      else
      {
        QList<QTreeWidgetItem *> children;
        for ( int i = 0; i < currentItem->childCount(); i++ )
        {
          children << currentItem->child( i );
        }

        writeXML( children, legendgroupnode, document );
      }
      node.appendChild( legendgroupnode );
    }
    else if ( item->type() == QgsLegendItem::LEGEND_LAYER )
    {
      QDomElement legendlayernode = document.createElement( "legendlayer" );
      legendlayernode.setAttribute( "open", isItemExpanded( item ) ? "true" : "false" );

      Qt::CheckState cstate = item->checkState( 0 );
      if ( cstate == Qt::Checked )
      {
        legendlayernode.setAttribute( "checked", "Qt::Checked" );
      }
      else if ( cstate == Qt::Unchecked )
      {
        legendlayernode.setAttribute( "checked", "Qt::Unchecked" );
      }
      else if ( cstate == Qt::PartiallyChecked )
      {
        legendlayernode.setAttribute( "checked", "Qt::PartiallyChecked" );
      }
      legendlayernode.setAttribute( "name", item->text( 0 ) );

      for ( int i = 0; i < item->childCount(); i++ )
      {
        QTreeWidgetItem *child = item->child( i );
        QgsLegendItem *litem = dynamic_cast<QgsLegendItem *>( child );

        if ( !litem )
        {
          QgsDebugMsg( "tree widget item not a legend item" );
          continue;
        }

        if ( litem->type() == QgsLegendItem::LEGEND_PROPERTY_GROUP )
        {
          QDomElement legendpropertynode = document.createElement( "propertygroup" );
          legendpropertynode.setAttribute( "open", isItemExpanded( item ) ? "true" : "false" );
          legendlayernode.appendChild( legendpropertynode );
        }
        else if ( litem->type() == QgsLegendItem::LEGEND_SYMBOL_GROUP )
        {
          QDomElement legendsymbolnode = document.createElement( "symbolgroup" );
          legendsymbolnode.setAttribute( "open", isItemExpanded( item ) ? "true" : "false" );
          legendlayernode.appendChild( legendsymbolnode );
        }
        else
        {
          QgsDebugMsg( "unexpected legend item type " + QString::number( litem->type() ) );
        }
      }

      node.appendChild( legendlayernode );

      // save the information about layer
      // emulate a legend layer file group and a legend layer file
      // to keep it compatible with older projects
      QgsLegendLayer *ll = dynamic_cast<QgsLegendLayer *>( item );
      QgsMapLayer* layer = ll->layer();
      legendlayernode.setAttribute( "showFeatureCount", ll->showFeatureCount() );

      QDomElement layerfilegroupnode = document.createElement( "filegroup" );
      layerfilegroupnode.setAttribute( "open", isItemExpanded( item ) ? "true" : "false" );
      layerfilegroupnode.setAttribute( "hidden", isItemHidden( item ) ? "true" : "false" );
      legendlayernode.appendChild( layerfilegroupnode );

      QDomElement legendlayerfilenode = document.createElement( "legendlayerfile" );

      // layer id
      legendlayerfilenode.setAttribute( "layerid", layer->id() );
      layerfilegroupnode.appendChild( legendlayerfilenode );

      //embedded layer?
      if ( !QgsProject::instance()->layerIsEmbedded( layer->id() ).isEmpty() )
      {
        legendlayerfilenode.setAttribute( "embedded", "1" );
      }

      // visible flag
      legendlayerfilenode.setAttribute( "visible", ll->isVisible() );

      // show in overview flag
      legendlayerfilenode.setAttribute( "isInOverview", ll->isInOverview() );
    }
    else
    {
      QgsDebugMsg( "unexpected legend item type " + QString::number( item->type() ) );
    }
  }

  return true;
}

bool QgsLegend::readXML( QgsLegendGroup *parent, const QDomNode &node )
{
  const QDomNodeList &l = node.childNodes();
  for ( int i = 0; i < l.count(); i++ )
  {
    QDomNode child = l.at( i );
    QDomElement childelem = child.toElement();
    QString name = childelem.attribute( "name" );

    //test every possibility of element...
    if ( childelem.tagName() == "legendgroup" )
    {
      QgsLegendGroup* theGroup = 0;
      if ( childelem.attribute( "embedded" ) == "1" )
      {
        theGroup = addEmbeddedGroup( name, childelem.attribute( "project" ) );
      }
      else
      {
        if ( parent )
          theGroup = new QgsLegendGroup( parent, name );
        else
          theGroup = new QgsLegendGroup( this, name );
      }

      if ( !theGroup )
      {
        continue;
      }

      //set the checkbox of the legend group to the right state
      blockSignals( true );
      QString checked = childelem.attribute( "checked" );
      if ( checked == "Qt::Checked" )
      {
        theGroup->setCheckState( 0, Qt::Checked );
      }
      else if ( checked == "Qt::Unchecked" )
      {
        theGroup->setCheckState( 0, Qt::Unchecked );
      }
      else if ( checked == "Qt::PartiallyChecked" )
      {
        theGroup->setCheckState( 0, Qt::PartiallyChecked );
      }
      blockSignals( false );

      readXML( theGroup, child );

      if ( childelem.attribute( "open" ) == "true" )
      {
        expandItem( theGroup );
      }
      else
      {
        collapseItem( theGroup );
      }
    }
    else if ( childelem.tagName() == "legendlayer" )
    {
      bool isOpen;
      QgsLegendLayer* currentLayer = readLayerFromXML( childelem, isOpen );
      if ( !currentLayer )
      {
        continue;
      }

      // add to tree - either as a top-level node or a child of a group
      if ( parent )
      {
        parent->addChild( currentLayer );
      }
      else
      {
        addTopLevelItem( currentLayer );
      }

      const QDomNodeList &cnl = child.childNodes();
      for ( int j = 0; j < cnl.count(); j++ )
      {
        const QDomElement &childelem = cnl.at( j ).toElement();

        if ( childelem.tagName() == "legendlayerfile" )
        {
          // do nothing, this has been handled in readLayerFromXML()
        }
        else if ( childelem.tagName() == "filegroup" )
        {
          // do nothing, this has been handled in readLayerFromXML()
        }
        else if ( childelem.tagName() == "propertygroup" )
        {
          QgsLegendPropertyGroup* thePropertyGroup = new QgsLegendPropertyGroup( currentLayer, "Properties" );
          setItemExpanded( thePropertyGroup, childelem.attribute( "open" ) == "true" );
        }
        else
        {
          QgsDebugMsg( "unexpected legendlayer child " + childelem.tagName() );
        }
      }

      // load symbology
      refreshLayerSymbology( currentLayer->layer()->id() );

      if ( isOpen )
      {
        expandItem( currentLayer );
      }
      else
      {
        collapseItem( currentLayer );
      }
    }
    else
    {
      QgsDebugMsg( "unexpected legend child " + childelem.tagName() );
    }
  }

  return true;
}

bool QgsLegend::readXML( QDomNode& legendnode )
{
  clear(); //remove all items first
  mEmbeddedGroups.clear();
  return readXML( 0, legendnode );
}

QgsLegendLayer* QgsLegend::readLayerFromXML( QDomElement& childelem, bool& isOpen )
{
  QDomElement fileGroupElem = childelem.firstChildElement( "filegroup" );
  if ( fileGroupElem.isNull() )
    return NULL; // we need a file group!

  QDomElement fileElem = fileGroupElem.firstChildElement( "legendlayerfile" );
  if ( fileElem.isNull() ) // we need a file element!
    return NULL;

  QgsMapLayer* theMapLayer = QgsMapLayerRegistry::instance()->mapLayer( fileElem.attribute( "layerid" ) );
  if ( theMapLayer == NULL ) //the layer cannot be found (e.g. the file has been moved)
  {
    return NULL;
  }

  // create the item
  QgsLegendLayer* ll = new QgsLegendLayer( theMapLayer );
  ll->setShowFeatureCount( childelem.attribute( "showFeatureCount", "0" ).toInt(), false );

  // load layer's visibility and 'show in overview' flag
  ll->setInOverview( atoi( fileElem.attribute( "isInOverview" ).toUtf8() ) );

  // expanded or collapsed
  isOpen = childelem.attribute( "open" ) == "true";

  //set the checkbox of the legend layer to the right state
  blockSignals( true );
  QString checked = childelem.attribute( "checked", "Qt::Checked" ); // Default is to show
  if ( checked == "Qt::Checked" )
  {
    ll->setVisible( true );
    ll->setCheckState( 0, Qt::Checked );
  }
  else if ( checked == "Qt::Unchecked" )
  {
    ll->setVisible( false );
    ll->setCheckState( 0, Qt::Unchecked );
  }
  blockSignals( false );

  return ll;
}


QgsLegendLayer* QgsLegend::findLegendLayer( const QString& layerKey )
{
  QgsLegendLayer* theLegendLayer = 0;
  for ( QTreeWidgetItem* theItem = firstItem(); theItem; theItem = nextItem( theItem ) )
  {
    theLegendLayer = dynamic_cast<QgsLegendLayer *>( theItem );
    if ( theLegendLayer ) //item is a legend layer
    {
      if ( theLegendLayer->layer()->id() == layerKey )
      {
        return theLegendLayer;
      }
    }
  }

  return 0;
}

QgsLegendLayer* QgsLegend::findLegendLayer( const QgsMapLayer *layer )
{
  QgsLegendLayer* theLegendLayer = 0;
  for ( QTreeWidgetItem* theItem = firstItem(); theItem; theItem = nextItem( theItem ) )
  {
    theLegendLayer = dynamic_cast<QgsLegendLayer *>( theItem );
    if ( theLegendLayer ) //item is a legend layer
    {
      if ( theLegendLayer->layer() == layer )
      {
        return theLegendLayer;
      }
    }
  }

  return 0;
}


void QgsLegend::adjustIconSize()
{
  if ( mPixmapWidthValues.size() > 0 && mPixmapHeightValues.size() > 0 )
  {
    std::multiset<int>::const_reverse_iterator width_it = mPixmapWidthValues.rbegin();
    std::multiset<int>::const_reverse_iterator height_it = mPixmapHeightValues.rbegin();
    int maxWidth = *width_it;
    int maxHeight = *height_it;

    QSize currentIconSize = iconSize();
    if ( maxWidth == currentIconSize.width() && maxHeight == currentIconSize.height() )
    {
      //no resizing necessary
      return;
    }

    //keep the minimum size
    if ( maxWidth < mMinimumIconSize.width() )
    {
      maxWidth = mMinimumIconSize.width();
    }
    if ( maxHeight < mMinimumIconSize.height() )
    {
      maxHeight = mMinimumIconSize.height();
    }

    setIconSize( QSize( maxWidth, maxHeight ) );
  }
}

bool QgsLegend::yCoordAboveCenter( QgsLegendItem* it, int ycoord )
{
  QRect rect = visualItemRect( it );
  int height = rect.height();
  int top = rect.top();
  int mid = top + ( height / 2 );
  if ( ycoord > mid ) //bottom, remember the y-coordinate increases downwards
  {
    return false;
  }
  else//top
  {
    return true;
  }
}

bool QgsLegend::isLegendGroup( const QModelIndex &index )
{
  return dynamic_cast<QgsLegendGroup *>( itemFromIndex( index ) );
}

QStringList QgsLegend::groups()
{
  QStringList groupList;
  QTreeWidgetItem *current = firstItem();

  while ( current )
  {
    QgsLegendGroup *group = dynamic_cast<QgsLegendGroup *>( current );
    if ( group )
    {
      groupList.append( group->text( 0 ) );
    }

    current = nextItem( current );
  }

  return groupList;
}

QList< GroupLayerInfo > QgsLegend::groupLayerRelationship()
{
  QList< GroupLayerInfo > groupLayerList;

  QList< QTreeWidgetItem * > items;

  for ( int i = 0; i < topLevelItemCount(); i++ )
  {
    items << topLevelItem( i );
  }

  while ( !items.isEmpty() )
  {
    QTreeWidgetItem *currentItem = items.takeFirst();

    QgsLegendLayer* lLayer = dynamic_cast<QgsLegendLayer*>( currentItem );
    if ( lLayer )
    {
      if ( lLayer->layer() )
      {
        QList<QString> layerList;
        layerList.push_back( lLayer->layer()->id() );
        groupLayerList.push_back( qMakePair( QString(), layerList ) );
      }
    }

    QgsLegendGroup* lGroup = dynamic_cast<QgsLegendGroup*>( currentItem );
    if ( lGroup )
    {
      int nLayers = lGroup->childCount();
      QList<QString> layerList;
      for ( int i = 0; i < nLayers; ++i )
      {
        QTreeWidgetItem *gItem = lGroup->child( i );

        QgsLegendLayer* lLayer = dynamic_cast<QgsLegendLayer*>( gItem );
        if ( lLayer )
        {
          if ( lLayer->layer() )
          {
            layerList.push_back( lLayer->layer()->id() );
          }
        }

        QgsLegendGroup* lGroup = dynamic_cast<QgsLegendGroup*>( gItem );
        if ( lGroup )
        {
          layerList << lGroup->text( 0 );
          items << lGroup;
        }
      }

      groupLayerList.push_back( qMakePair( lGroup->text( 0 ), layerList ) );
    }
  }

  return groupLayerList;
}

QTreeWidgetItem* QgsLegend::firstItem()
{
  return topLevelItem( 0 );
}

/**Returns the next item (next sibling or next item on level above)*/
QTreeWidgetItem* QgsLegend::nextItem( QTreeWidgetItem* item )
{
  QgsLegendItem* litem = dynamic_cast<QgsLegendItem *>( item );
  if ( !litem )
  {
    return 0;
  }
  else if ( litem->childCount() > 0 )
  {
    return litem->child( 0 );
  }
  else if ( litem->nextSibling() )
  {
    return litem->nextSibling();
  }
  else if ( litem->parent() )
  {
    QTreeWidgetItem *parent = litem->parent();

    while ( parent )
    {
      QgsLegendItem *sibling = dynamic_cast<QgsLegendItem *>( parent )->nextSibling();

      if ( sibling )
        return sibling;

      parent = parent->parent();
    }
  }

  return 0;
}

QTreeWidgetItem* QgsLegend::nextSibling( QTreeWidgetItem* item )
{
  QModelIndex thisidx = indexFromItem( item );
  QModelIndex nextsidx = thisidx.sibling( thisidx.row() + 1, thisidx.column() );
  if ( nextsidx.isValid() )
  {
    return dynamic_cast<QgsLegendItem *>( itemFromIndex( nextsidx ) );
  }
  else
  {
    return 0;
  }
}

QTreeWidgetItem* QgsLegend::previousSibling( QTreeWidgetItem* item )
{
  QModelIndex thisidx = indexFromItem( item );
  QgsDebugMsg( "prev sibling for row: " + QString::number( thisidx.row() ) );
  QModelIndex prevsidx = thisidx.sibling( thisidx.row() - 1, thisidx.column() );
  QgsDebugMsg( "row: " + QString::number( prevsidx.row() ) );
  if ( prevsidx.isValid() )
  {
    return dynamic_cast<QgsLegendItem *>( itemFromIndex( prevsidx ) );
  }
  else
  {
    return 0;
  }
}

void QgsLegend::insertItem( QTreeWidgetItem* move, QTreeWidgetItem* into )
{
  QgsLegendItem* movedItem = dynamic_cast<QgsLegendItem *>( move );
  QgsLegendItem* intoItem = dynamic_cast<QgsLegendItem *>( into );

  if ( movedItem && intoItem )
  {
    QgsLegendItem* parentItem = dynamic_cast<QgsLegendItem *>( movedItem->parent() );
    movedItem->storeAppearanceSettings();//store settings in the moved item and its children
    removeItem( movedItem );
    intoItem->insert( movedItem );
    if ( parentItem )
    {
      parentItem->release( movedItem ); //give the former parent item the possibility to do cleanups
    }
    intoItem->receive( movedItem );
    movedItem->restoreAppearanceSettings();//apply the settings again
  }
}

void QgsLegend::moveItem( QTreeWidgetItem* move, QTreeWidgetItem* after )
{
  QgsDebugMsg( QString( "Moving layer : %1 (%2)" ).arg( move->text( 0 ) ).arg( move->type() ) );
  if ( after )
    QgsDebugMsg( QString( "after layer  : %1 (%2)" ).arg( after->text( 0 ) ).arg( after->type() ) );
  else
    QgsDebugMsg( "as toplevel item" );

  static_cast<QgsLegendItem*>( move )->storeAppearanceSettings();//store settings in the moved item and its childern

  if ( move->parent() )
  {
    move->parent()->takeChild( move->parent()->indexOfChild( move ) );
  }
  else //move is toplevel item
  {
    takeTopLevelItem( indexOfTopLevelItem( move ) );
  }

  if ( after )
  {
    if ( after->parent() )
    {
      after->parent()->insertChild( after->parent()->indexOfChild( after ) + 1, move );
    }
    else //toplevel item
    {
      insertTopLevelItem( indexOfTopLevelItem( after ) + 1, move );
    }
  }
  else
  {
    insertTopLevelItem( 0, move );
  }

  static_cast<QgsLegendItem*>( move )->restoreAppearanceSettings();//apply the settings again
}

void QgsLegend::removeItem( QTreeWidgetItem* item )
{
  if ( item->parent() )
  {
    item->parent()->takeChild( item->parent()->indexOfChild( item ) );
  }
  else
  {
    takeTopLevelItem( indexOfTopLevelItem( item ) );
  }
}

void QgsLegend::updateMapCanvasLayerSet()
{
  QList<QgsMapCanvasLayer> layers;

  // create list of the layers
  for ( QTreeWidgetItem* theItem = firstItem(); theItem; theItem = nextItem( theItem ) )
  {
    QgsLegendItem *li = dynamic_cast<QgsLegendItem *>( theItem );
    QgsLegendLayer *ll = qobject_cast<QgsLegendLayer *>( li );
    if ( ll )
    {
      QgsMapCanvasLayer& lyr = ll->canvasLayer();
      layers.append( lyr );
    }
  }

  // set layers in canvas
  mMapCanvas->setLayerSet( layers );
}

void QgsLegend::updateOverview()
{
  mMapCanvas->updateOverview();
}

void QgsLegend::enableOverviewModeAllLayers( bool isInOverview )
{
  for ( QTreeWidgetItem* theItem = firstItem(); theItem; theItem = nextItem( theItem ) )
  {
    QgsLegendLayer* ll = dynamic_cast<QgsLegendLayer *>( theItem );
    if ( ll )
    {
      ll->setInOverview( isInOverview );
    }

  }
  updateMapCanvasLayerSet();
  updateOverview();
}

QStringList QgsLegend::layerIDs()
{
  QStringList layers;

  for ( QTreeWidgetItem* theItem = firstItem(); theItem; theItem = nextItem( theItem ) )
  {
    QgsLegendItem *li = dynamic_cast<QgsLegendItem *>( theItem );
    QgsLegendLayer* ll = qobject_cast<QgsLegendLayer *>( li );
    if ( ll )
    {
      QgsMapLayer *lyr = ll->layer();
      layers.push_front( lyr->id() );
    }
  }

#ifdef QGISDEBUG
  QgsDebugMsg( "QgsLegend::layerIDs()" );
  foreach( QString id, layers )
  {
    QgsDebugMsg( id );
  }
#endif

  return layers;
}


void QgsLegend::refreshLayerSymbology( QString key, bool expandItem )
{
  QgsLegendLayer* theLegendLayer = findLegendLayer( key );
  if ( !theLegendLayer )
  {
    return;
  }

  //store the current item
  QModelIndex currentItemIndex( currentIndex() );

  double widthScale = 1.0;
  if ( mMapCanvas && mMapCanvas->map() )
  {
    widthScale = mMapCanvas->map()->paintDevice().logicalDpiX() / 25.4;
  }

  theLegendLayer->refreshSymbology( key, widthScale );

  //restore the current item again
  setCurrentIndex( currentItemIndex );
  adjustIconSize();
  setItemExpanded( theLegendLayer, expandItem );//make sure the symbology items are visible
}


void QgsLegend::addPixmapWidthValue( int width )
{
  mPixmapWidthValues.insert( width );
}

void QgsLegend::addPixmapHeightValue( int height )
{
  mPixmapHeightValues.insert( height );
}

void QgsLegend::removePixmapWidthValue( int width )
{
  std::multiset<int>::iterator it = mPixmapWidthValues.find( width );
  if ( it != mPixmapWidthValues.end() )
  {
    mPixmapWidthValues.erase( it );
  }
  //todo: adapt the icon size if width is the largest value and the size of the next element is higher than the minimum
}

void QgsLegend::removePixmapHeightValue( int height )
{
  std::multiset<int>::iterator it = mPixmapHeightValues.find( height );
  if ( it != mPixmapHeightValues.end() )
  {
    mPixmapHeightValues.erase( height );
  }
  //todo: adapt the icon size if height is the largest value and the size of the next element is higher than the minimum
}


void QgsLegend::handleItemChange( QTreeWidgetItem* item, int column )
{
  if ( !item )
  {
    return;
  }

  QgsLegendLayer *ll = dynamic_cast<QgsLegendLayer *>( item );
  QgsLegendGroup *lg = dynamic_cast<QgsLegendGroup *>( item );

  if ( !ll && !lg )
  {
    return;
  }

#ifdef QGISDEBUG
  if ( item->checkState( 0 ) == Qt::Checked )
    showItem( "handleItemChange[checked]", item );
  else if ( item->checkState( 0 ) == Qt::Unchecked )
    showItem( "handleItemChange[unchecked]", item );
  else if ( item->checkState( 0 ) == Qt::PartiallyChecked )
    showItem( "handleItemChange[partially]", item );
  else
    showItem( "handleItemChange[?]", item );
#endif

  if ( ll )
  {
    //if the text of a QgsLegendLayer has changed, change the display names of all its maplayers
    // TODO: is this still necessary?
    ll->layer()->setLayerName( ll->text( 0 ) );
  }

  bool renderFlagState = false;
  bool changing = mChanging;
  mChanging = true;

  if ( !changing )
  {
    renderFlagState = mMapCanvas->renderFlag();
    if ( renderFlagState )
      mMapCanvas->setRenderFlag( false );

    if ( item->isSelected() )
    {
      foreach( QTreeWidgetItem * i, selectedItems() )
      {
        if ( i != item )
        {
          i->setCheckState( 0, item->checkState( 0 ) );
        }
      }
    }
  }

  if ( ll )
  {
    ll->setVisible( ll->checkState( 0 ) == Qt::Checked );
  }

  if ( lg && lg->checkState( 0 ) != Qt::PartiallyChecked )
  {
    Qt::CheckState theState = lg->checkState( 0 );
    for ( int i = 0; i < item->childCount(); i++ )
    {
      QTreeWidgetItem *child = item->child( i );
      if ( child->checkState( 0 ) != item->checkState( 0 ) )
        child->setCheckState( 0, theState );
    }
  }

  // propagate updates to upper groups
  for (
    QgsLegendGroup *plg = dynamic_cast<QgsLegendGroup *>( item->parent() );
    plg;
    plg = dynamic_cast<QgsLegendGroup *>( plg->parent() )
  )
  {
    Qt::CheckState theState = plg->pendingCheckState();

    if ( theState != plg->checkState( 0 ) )
    {
      blockSignals( true );
      plg->setCheckState( 0, theState );
      blockSignals( false );
    }
  }

  if ( !changing )
  {
    // update layer set
    updateMapCanvasLayerSet();

    // If it was on, turn it back on, otherwise leave it
    // off, as turning it on causes a refresh.
    if ( renderFlagState )
      mMapCanvas->setRenderFlag( true );
  }

  mChanging = changing;
}

void QgsLegend::openEditor()
{
  QTreeWidgetItem* theItem = currentItem();
  if ( theItem )
  {
    if ( !groupEmbedded( theItem ) && !parentGroupEmbedded( theItem ) )
    {
      editItem( theItem, 0 );
    }
  }
}

void QgsLegend::makeToTopLevelItem()
{
  QgsLegendItem* theItem = dynamic_cast<QgsLegendItem *>( currentItem() );
  if ( theItem )
  {
    if ( !parentGroupEmbedded( theItem ) )
    {
      theItem->storeAppearanceSettings();
      removeItem( theItem );
      addTopLevelItem( theItem );
      theItem->restoreAppearanceSettings();
    }
  }
}


void QgsLegend::legendLayerZoom()
{
  if ( !mMapCanvas )
  {
    return;
  }

  QgsRectangle extent;

  QgsLegendItem* li = dynamic_cast<QgsLegendItem *>( currentItem() );

  if ( !li )
    return;

  if ( li->type() == QgsLegendItem::LEGEND_LAYER )
  {
    QgsLegendLayer* currentLayer = dynamic_cast<QgsLegendLayer *>( currentItem() );
    if ( !currentLayer )
      return;

    QgsMapLayer* theLayer = currentLayer->layer();
    extent = theLayer->extent();

    //transform extent if otf-projection is on
    if ( mMapCanvas->hasCrsTransformEnabled() )
    {
      QgsMapRenderer* renderer = mMapCanvas->mapRenderer();
      if ( renderer )
      {
        extent = renderer->layerExtentToOutputExtent( theLayer, extent );
      }
    }
  }
  else if ( li->type() == QgsLegendItem::LEGEND_GROUP )
  {
    QgsLegendGroup* currentGroup = dynamic_cast<QgsLegendGroup *>( currentItem() );

    QgsRectangle layerExtent;

    QList<QgsLegendLayer*> layers = currentGroup->legendLayers();
    for ( int i = 0; i < layers.size(); ++i )
    {
      QgsMapLayer* theLayer = layers.at( i )->layer();
      layerExtent = theLayer->extent();

      //transform extent if otf-projection is on
      if ( mMapCanvas->hasCrsTransformEnabled() )
      {
        QgsMapRenderer* renderer = mMapCanvas->mapRenderer();
        if ( renderer )
        {
          layerExtent = renderer->layerExtentToOutputExtent( theLayer, layerExtent );
        }
      }

      if ( i == 0 )
      {
        extent = layerExtent;
      }
      else
      {
        extent.combineExtentWith( &layerExtent );
      }
    }
  }

  if ( extent.isEmpty() )
  {
    return;
  }

  // Increase bounding box with 5%, so that layer is a bit inside the borders
  extent.scale( 1.05 );

  //zoom to bounding box
  mMapCanvas->setExtent( extent );
  mMapCanvas->refresh();
}

void QgsLegend::legendLayerZoomNative()
{
  //find current Layer
  QgsLegendLayer* currentLayer = dynamic_cast<QgsLegendLayer *>( currentItem() );
  if ( !currentLayer )
    return;

  QgsRasterLayer *layer =  qobject_cast<QgsRasterLayer *>( currentLayer->layer() );
  if ( layer )
  {
    QgsDebugMsg( "Raster units per pixel  : " + QString::number( layer->rasterUnitsPerPixel() ) );
    QgsDebugMsg( "MapUnitsPerPixel before : " + QString::number( mMapCanvas->mapUnitsPerPixel() ) );

    layer->setCacheImage( NULL );
    if ( mMapCanvas->hasCrsTransformEnabled() )
    {
      // get legth of central canvas pixel width in source raster crs
      QgsRectangle e = mMapCanvas->extent();
      QgsMapRenderer* r = mMapCanvas->mapRenderer();
      QgsPoint p1( e.center().x(), e.center().y() );
      QgsPoint p2( e.center().x() + e.width() / r->width(), e.center().y() + e.height() / r->height() );
      QgsCoordinateTransform ct( r->destinationCrs(), layer->crs() );
      p1 = ct.transform( p1 );
      p2 = ct.transform( p2 );
      double width = sqrt( p1.sqrDist( p2 ) ); // width of reprojected pixel
      // This is not perfect of course, we use the resolution in just one direction
      mMapCanvas->zoomByFactor( qAbs( layer->rasterUnitsPerPixel() / width ) );
    }
    else
    {
      mMapCanvas->zoomByFactor( qAbs( layer->rasterUnitsPerPixel() / mMapCanvas->mapUnitsPerPixel() ) );
    }
    mMapCanvas->refresh();
    QgsDebugMsg( "MapUnitsPerPixel after  : " + QString::number( mMapCanvas->mapUnitsPerPixel() ) );
  }
}

void QgsLegend::legendLayerStretchUsingCurrentExtent()
{
  //find current Layer
  QgsLegendLayer* currentLayer = dynamic_cast<QgsLegendLayer *>( currentItem() );
  if ( !currentLayer )
    return;

  QgsRasterLayer *layer =  qobject_cast<QgsRasterLayer *>( currentLayer->layer() );
  if ( layer )
  {
    // Note: Do we really want to do these next clauses? The user will get a surprise when the
    // drawing style they are using suddenly changes....! TS
    if ( layer->drawingStyle() == QgsRasterLayer::SingleBandPseudoColor )
    {
      layer->setDrawingStyle( QgsRasterLayer::SingleBandGray );
    }
    else if ( layer->drawingStyle() == QgsRasterLayer::MultiBandSingleBandPseudoColor )
    {
      layer->setDrawingStyle( QgsRasterLayer::MultiBandSingleBandGray );
    }

    if ( layer->contrastEnhancementAlgorithmAsString() == "NoEnhancement" )
    {
      layer->setContrastEnhancementAlgorithm( "StretchToMinimumMaximum" );
    }

    layer->setMinimumMaximumUsingLastExtent();
    layer->setCacheImage( NULL );
    refreshLayerSymbology( layer->id() );
    mMapCanvas->refresh();
  }
}

void QgsLegend::readProject( const QDomDocument & doc )
{
  QDomNodeList nodes = doc.elementsByTagName( "legend" );
  if ( nodes.count() )
  {
    QDomNode node = nodes.item( 0 );
    readXML( node );

    // update canvas layers to match the order defined by legend
    updateMapCanvasLayerSet();
  }
  else
  {
    QgsDebugMsg( "Couldn't read legend information from project" );
  }
}

void QgsLegend::writeProject( QDomDocument & doc )
{
  QDomNodeList nl = doc.elementsByTagName( "qgis" );
  if ( !nl.count() )
  {
    QgsDebugMsg( "Unable to find qgis element in project file" );
    return;
  }
  QDomNode qgisNode = nl.item( 0 );  // there should only be one, so zeroth element ok

  QDomElement mapcanvasNode = doc.createElement( "legend" );
  qgisNode.appendChild( mapcanvasNode );
  writeXML( mapcanvasNode, doc );
}


bool QgsLegend::checkLayerOrderUpdate()
{
  QStringList layersAfterRelease = layerIDs(); //test if canvas redraw is really necessary
  if ( layersAfterRelease != mLayersPriorToMove )
  {
    // z-order has changed - update layer set
    updateMapCanvasLayerSet();
    emit zOrderChanged();
    return true;
  }
  return false;
}

void QgsLegend::hideLine()
{
  mInsertionLine->setGeometry( 0, -100, 1, 1 );
}

void QgsLegend::showLine( int y, int left )
{
  mInsertionLine->setGeometry( left, y, viewport()->width(), 2 );
}

void QgsLegend::updateLineWidget()
{
  mInsertionLine->repaint();
}


QTreeWidgetItem * QgsLegend::lastVisibleItem()
{
  QTreeWidgetItem *current;
  QTreeWidgetItem *next;

  current = topLevelItem( topLevelItemCount() - 1 );
  while (( next = itemBelow( current ) ) )
  {
    current = next;
  }
  return current;
}

void QgsLegend::refreshCheckStates()
{
  if ( !mMapCanvas )
  {
    return;
  }

  QList<QgsMapLayer*> lst = mMapCanvas->layers();
  for ( QTreeWidgetItem* item = firstItem(); item; item = nextItem( item ) )
  {
    QgsLegendLayer* ll = dynamic_cast<QgsLegendLayer *>( item );
    if ( ll )
    {
      ll->setCheckState( 0, lst.contains( ll->layer() ) ? Qt::Checked : Qt::Unchecked );
    }
  }
}

void QgsLegend::removeSelectedLayers()
{
  // Turn off rendering to improve speed.
  bool renderFlagState = mMapCanvas->renderFlag();
  if ( renderFlagState )
    mMapCanvas->setRenderFlag( false );

  foreach( QTreeWidgetItem * item, selectedItems() )
  {
    QgsLegendGroup* lg = dynamic_cast<QgsLegendGroup *>( item );
    if ( lg )
    {
      removeGroup( lg );
      continue;
    }

    QgsLegendLayer *ll = dynamic_cast<QgsLegendLayer *>( item );
    if ( ll && ll->layer() )
    {
      QgsMapLayerRegistry::instance()->removeMapLayer( ll->layer()->id() );
      continue;
    }
  }

  // Turn on rendering (if it was on previously)
  if ( renderFlagState )
    mMapCanvas->setRenderFlag( true );
}

void QgsLegend::setCRSForSelectedLayers( const QgsCoordinateReferenceSystem &crs )
{
  // Turn off rendering to improve speed.
  bool renderFlagState = mMapCanvas->renderFlag();
  if ( renderFlagState )
    mMapCanvas->setRenderFlag( false );

  foreach( QTreeWidgetItem * item, selectedItems() )
  {
    QgsLegendGroup* lg = dynamic_cast<QgsLegendGroup *>( item );
    if ( lg )
    {
      setGroupCRS( lg, crs );
      continue;
    }

    QgsLegendLayer *ll = dynamic_cast<QgsLegendLayer *>( item );
    if ( ll && ll->layer() )
    {
      ll->layer()->setCrs( crs );
      continue;
    }
  }

  // Turn on rendering (if it was on previously)
  if ( renderFlagState )
    mMapCanvas->setRenderFlag( true );
}

bool QgsLegend::parentGroupEmbedded( QTreeWidgetItem* item ) const
{
  if ( !item )
  {
    return false;
  }

  QgsLegendItem* lItem = dynamic_cast<QgsLegendItem*>( item );
  if ( lItem && lItem->parent() )
  {
    QgsLegendGroup* parentGroup = dynamic_cast<QgsLegendGroup*>( lItem->parent() );
    if ( parentGroup && parentGroup->type() == QgsLegendItem::LEGEND_GROUP
         && mEmbeddedGroups.contains( parentGroup->text( 0 ) ) )
    {
      return true;
    }
  }
  return false;
}

bool QgsLegend::groupEmbedded( QTreeWidgetItem* item ) const
{
  if ( !item )
  {
    return false;
  }

  QgsLegendGroup* gItem = dynamic_cast<QgsLegendGroup*>( item );
  if ( !gItem )
  {
    return false;
  }

  return mEmbeddedGroups.contains( gItem->text( 0 ) );
}<|MERGE_RESOLUTION|>--- conflicted
+++ resolved
@@ -699,11 +699,7 @@
           QString layerId = childElem.firstChildElement( "filegroup" ).firstChildElement( "legendlayerfile" ).attribute( "layerid" );
           QgsProject::instance()->createEmbeddedLayer( layerId, projectFilePath, brokenNodes, vectorLayerList, false );
           QTreeWidgetItem* cItem = 0;
-<<<<<<< HEAD
           if ( settings.value( "/qgis/addNewLayersToCurrentGroup", false ).toBool() )
-=======
-          if( settings.value("/qgis/addNewLayersToCurrentGroup", false ).toBool() )
->>>>>>> cc7e63b4
           {
             cItem = group->takeChild( 0 );
           }
@@ -713,11 +709,7 @@
             removeItem( cItem );
           }
 
-<<<<<<< HEAD
-          if ( cItem )
-=======
           if( cItem )
->>>>>>> cc7e63b4
           {
             group->insertChild( group->childCount(), cItem );
           }
