/***************************************************************************
                         qgsattributetypedialog.cpp  -  description
                             -------------------
    begin                : June 2009
    copyright            : (C) 2000 by Richard Kostecky
    email                : cSf.Kostej@gmail.com
 ***************************************************************************/

/***************************************************************************
 *                                                                         *
 *   This program is free software; you can redistribute it and/or modify  *
 *   it under the terms of the GNU General Public License as published by  *
 *   the Free Software Foundation; either version 2 of the License, or     *
 *   (at your option) any later version.                                   *
 *                                                                         *
 ***************************************************************************/

#include "qgsattributetypedialog.h"
#include "qgsattributetypeloaddialog.h"
#include "qgsvectordataprovider.h"
#include "qgsmapcanvas.h"
#include "qgsexpressionbuilderdialog.h"
#include "qgisapp.h"
#include "qgsproject.h"
#include "qgslogger.h"
#include "qgsfieldformatterregistry.h"
#include "qgsfieldformatter.h"
#include "qgseditorwidgetfactory.h"
#include "qgseditorwidgetregistry.h"
#include "qgsgui.h"

#include <QTableWidgetItem>
#include <QFile>
#include <QMessageBox>
#include <QFileDialog>
#include <QTextStream>
#include <QScrollBar>

#include <climits>
#include <cfloat>

<<<<<<< HEAD
QgsAttributeTypeDialog::QgsAttributeTypeDialog( QgsVectorLayer *vl, int fieldIdx, QWidget *parent )
  : QWidget( parent )
  , mLayer( vl )
=======
QgsAttributeTypeDialog::QgsAttributeTypeDialog( QgsVectorLayer *vl, int fieldIdx )
  : mLayer( vl )
>>>>>>> 1ae0857d
  , mFieldIdx( fieldIdx )
{
  setupUi( this );
  connect( selectionListWidget, &QListWidget::currentRowChanged, this, &QgsAttributeTypeDialog::selectionListWidget_currentRowChanged );
  setWindowTitle( tr( "Edit Widget Properties - %1 (%2)" ).arg( vl->fields().at( fieldIdx ).name(), vl->name() ) );

  QMapIterator<QString, QgsEditorWidgetFactory *> it( QgsGui::editorWidgetRegistry()->factories() );
  QStandardItemModel *widgetTypeModel = qobject_cast<QStandardItemModel *>( mWidgetTypeComboBox->model() );
  while ( it.hasNext() )
  {
    it.next();
    mWidgetTypeComboBox->addItem( it.value()->name(), it.key() );
    QStandardItem *item = widgetTypeModel->item( mWidgetTypeComboBox->count() - 1 );
    if ( !it.value()->supportsField( vl, fieldIdx ) )
      item->setFlags( item->flags() & ~Qt::ItemIsEnabled );
  }

  connect( mWidgetTypeComboBox, static_cast< void ( QComboBox::* )( int )>( &QComboBox::currentIndexChanged ), this, &QgsAttributeTypeDialog::onCurrentWidgetChanged );

  if ( vl->fields().fieldOrigin( fieldIdx ) == QgsFields::OriginJoin ||
       vl->fields().fieldOrigin( fieldIdx ) == QgsFields::OriginExpression )
  {
    isFieldEditableCheckBox->setEnabled( false );
  }

  mExpressionWidget->registerExpressionContextGenerator( this );

  connect( mExpressionWidget, &QgsExpressionLineEdit::expressionChanged, this, &QgsAttributeTypeDialog::defaultExpressionChanged );
  connect( mUniqueCheckBox, &QCheckBox::toggled, this, [ = ]( bool checked )
  {
    mCheckBoxEnforceUnique->setEnabled( checked );
    if ( !checked )
      mCheckBoxEnforceUnique->setChecked( false );
  }
         );
  connect( notNullCheckBox, &QCheckBox::toggled, this, [ = ]( bool checked )
  {
    mCheckBoxEnforceNotNull->setEnabled( checked );
    if ( !checked )
      mCheckBoxEnforceNotNull->setChecked( false );
  }
         );

  QgsSettings settings;
  restoreGeometry( settings.value( QStringLiteral( "Windows/QgsAttributeTypeDialog/geometry" ) ).toByteArray() );

  constraintExpressionWidget->setLayer( vl );

  // TODO, what should this help be connected to?
#if 0
  connect( buttonBox, &QDialogButtonBox::helpRequested, this, &QgsAttributeTypeDialog::showHelp );
#endif
}

QgsAttributeTypeDialog::~QgsAttributeTypeDialog()
{
  QgsSettings settings;
  settings.setValue( QStringLiteral( "Windows/QgsAttributeTypeDialog/geometry" ), saveGeometry() );

  qDeleteAll( mEditorConfigWidgets );
}

const QString QgsAttributeTypeDialog::editorWidgetType()
{
  QStandardItem *item = currentItem();
  if ( item )
  {
    return item->data( Qt::UserRole ).toString();
  }
  else
  {
    return QString();
  }
}

const QString QgsAttributeTypeDialog::editorWidgetText()
{
  QStandardItem *item = currentItem();
  if ( item )
  {
    return item->text();
  }
  else
  {
    return QString();
  }
}

const QVariantMap QgsAttributeTypeDialog::editorWidgetConfig()
{
  QStandardItem *item = currentItem();
  if ( item )
  {
    QString widgetType = item->data( Qt::UserRole ).toString();
    QgsEditorConfigWidget *cfgWdg = mEditorConfigWidgets[ widgetType ];
    if ( cfgWdg )
    {
      return cfgWdg->config();
    }
  }

  return QVariantMap();
}

void QgsAttributeTypeDialog::setEditorWidgetType( const QString &type )
{

  mWidgetTypeComboBox->setCurrentIndex( mWidgetTypeComboBox->findData( type ) );

  if ( mEditorConfigWidgets.contains( type ) )
  {
    stackedWidget->setCurrentWidget( mEditorConfigWidgets[type] );
  }
  else
  {
    QgsEditorConfigWidget *cfgWdg = QgsGui::editorWidgetRegistry()->createConfigWidget( type, mLayer, mFieldIdx, this );

    if ( cfgWdg )
    {
      cfgWdg->setConfig( mWidgetConfig );

      stackedWidget->addWidget( cfgWdg );
      stackedWidget->setCurrentWidget( cfgWdg );
      mEditorConfigWidgets.insert( type, cfgWdg );
      connect( cfgWdg, &QgsEditorConfigWidget::changed, this, &QgsAttributeTypeDialog::defaultExpressionChanged );
    }
    else
    {
      QgsDebugMsg( "Oops, couldn't create editor widget config dialog..." );
    }
  }

  //update default expression preview
  defaultExpressionChanged();
}

void QgsAttributeTypeDialog::setEditorWidgetConfig( const QVariantMap &config )
{
  mWidgetConfig = config;
}

bool QgsAttributeTypeDialog::fieldEditable() const
{
  return isFieldEditableCheckBox->isChecked();
}

void QgsAttributeTypeDialog::setProviderConstraints( QgsFieldConstraints::Constraints constraints )
{
  if ( constraints & QgsFieldConstraints::ConstraintNotNull )
  {
    notNullCheckBox->setChecked( true );
    notNullCheckBox->setEnabled( false );
    notNullCheckBox->setToolTip( tr( "The provider for this layer has a NOT NULL constraint set on the field." ) );
    mCheckBoxEnforceNotNull->setChecked( true );
    mCheckBoxEnforceNotNull->setEnabled( false );
  }

  if ( constraints & QgsFieldConstraints::ConstraintUnique )
  {
    mUniqueCheckBox->setChecked( true );
    mUniqueCheckBox->setEnabled( false );
    mUniqueCheckBox->setToolTip( tr( "The provider for this layer has a UNIQUE constraint set on the field." ) );
    mCheckBoxEnforceUnique->setChecked( true );
    mCheckBoxEnforceUnique->setEnabled( false );
  }
}

void QgsAttributeTypeDialog::setNotNull( bool notNull )
{
  notNullCheckBox->setChecked( notNull );
}

bool QgsAttributeTypeDialog::labelOnTop() const
{
  return labelOnTopCheckBox->isChecked();
}

void QgsAttributeTypeDialog::setConstraintExpressionDescription( const QString &desc )
{
  leConstraintExpressionDescription->setText( desc );
}

QString QgsAttributeTypeDialog::constraintExpressionDescription()
{
  return leConstraintExpressionDescription->text();
}

bool QgsAttributeTypeDialog::notNull() const
{
  return notNullCheckBox->isChecked();
}

void QgsAttributeTypeDialog::setNotNullEnforced( bool enforced )
{
  mCheckBoxEnforceNotNull->setChecked( enforced );
}

bool QgsAttributeTypeDialog::notNullEnforced() const
{
  return mCheckBoxEnforceNotNull->isChecked();
}

void QgsAttributeTypeDialog::setUnique( bool unique )
{
  mUniqueCheckBox->setChecked( unique );
}

bool QgsAttributeTypeDialog::unique() const
{
  return mUniqueCheckBox->isChecked();
}

void QgsAttributeTypeDialog::setUniqueEnforced( bool enforced )
{
  mCheckBoxEnforceUnique->setChecked( enforced );
}

bool QgsAttributeTypeDialog::uniqueEnforced() const
{
  return mCheckBoxEnforceUnique->isChecked();
}

void QgsAttributeTypeDialog::setConstraintExpression( const QString &str )
{
  constraintExpressionWidget->setField( str );
}

void QgsAttributeTypeDialog::setConstraintExpressionEnforced( bool enforced )
{
  mCheckBoxEnforceExpression->setChecked( enforced );
}

bool QgsAttributeTypeDialog::constraintExpressionEnforced() const
{
  return mCheckBoxEnforceExpression->isChecked();
}

QString QgsAttributeTypeDialog::defaultValueExpression() const
{
  return mExpressionWidget->expression();
}

void QgsAttributeTypeDialog::setDefaultValueExpression( const QString &expression )
{
  mExpressionWidget->setExpression( expression );
}

int QgsAttributeTypeDialog::fieldIdx() const
{
  return mFieldIdx;
}


QgsExpressionContext QgsAttributeTypeDialog::createExpressionContext() const
{
  QgsExpressionContext context;
  context
      << QgsExpressionContextUtils::globalScope()
      << QgsExpressionContextUtils::projectScope( QgsProject::instance() )
      << QgsExpressionContextUtils::layerScope( mLayer )
      << QgsExpressionContextUtils::mapToolCaptureScope( QList<QgsPointLocator::Match>() );

  return context;
}

<<<<<<< HEAD
void QgsAttributeTypeDialog::onCurrentWidgetChanged( int index )
{
  Q_UNUSED( index )
  QStandardItem *item = currentItem();
  const QString editType = item ? item->data( Qt::UserRole ).toString() : QString();

  setEditorWidgetType( editType );
=======
bool QgsAttributeTypeDialog::applyDefaultValueOnUpdate() const
{
  return mApplyDefaultValueOnUpdateCheckBox->isChecked();
}

void QgsAttributeTypeDialog::setApplyDefaultValueOnUpdate( bool applyDefaultValueOnUpdate )
{
  mApplyDefaultValueOnUpdateCheckBox->setChecked( applyDefaultValueOnUpdate );
>>>>>>> 1ae0857d
}

QString QgsAttributeTypeDialog::constraintExpression() const
{
  return constraintExpressionWidget->asExpression();
}

void QgsAttributeTypeDialog::setFieldEditable( bool editable )
{
  isFieldEditableCheckBox->setChecked( editable );
}

void QgsAttributeTypeDialog::setLabelOnTop( bool onTop )
{
  labelOnTopCheckBox->setChecked( onTop );
}

<<<<<<< HEAD
=======
void QgsAttributeTypeDialog::selectionListWidget_currentRowChanged( int index )
{
  const QString editType = selectionListWidget->item( index )->data( Qt::UserRole ).toString();

  setEditorWidgetType( editType );
}

>>>>>>> 1ae0857d
void QgsAttributeTypeDialog::defaultExpressionChanged()
{
  QString expression = mExpressionWidget->expression();
  if ( expression.isEmpty() )
  {
    mDefaultPreviewLabel->setText( QString() );
    return;
  }

  QgsExpressionContext context = mLayer->createExpressionContext();

  if ( !mPreviewFeature.isValid() )
  {
    // get first feature
    QgsFeatureIterator it = mLayer->getFeatures( QgsFeatureRequest().setLimit( 1 ) );
    it.nextFeature( mPreviewFeature );
  }

  context.setFeature( mPreviewFeature );

  QgsExpression exp = QgsExpression( expression );
  exp.prepare( &context );

  if ( exp.hasParserError() )
  {
    mDefaultPreviewLabel->setText( "<i>" + exp.parserErrorString() + "</i>" );
    return;
  }

  QVariant val = exp.evaluate( &context );
  if ( exp.hasEvalError() )
  {
    mDefaultPreviewLabel->setText( "<i>" + exp.evalErrorString() + "</i>" );
    return;
  }

  QgsFieldFormatter *fieldFormatter = QgsApplication::fieldFormatterRegistry()->fieldFormatter( editorWidgetType() );

  QString previewText = fieldFormatter->representValue( mLayer, mFieldIdx, editorWidgetConfig(), QVariant(), val );

  mDefaultPreviewLabel->setText( "<i>" + previewText + "</i>" );
}

QStandardItem *QgsAttributeTypeDialog::currentItem() const
{
  QStandardItemModel *widgetTypeModel = qobject_cast<QStandardItemModel *>( mWidgetTypeComboBox->model() );
  return widgetTypeModel->item( mWidgetTypeComboBox->currentIndex() );
}

void QgsAttributeTypeDialog::showHelp()
{
  QgsHelp::openHelp( QStringLiteral( "working_with_vector/vector_properties.html#configure-the-field-behavior" ) );
}<|MERGE_RESOLUTION|>--- conflicted
+++ resolved
@@ -39,14 +39,9 @@
 #include <climits>
 #include <cfloat>
 
-<<<<<<< HEAD
 QgsAttributeTypeDialog::QgsAttributeTypeDialog( QgsVectorLayer *vl, int fieldIdx, QWidget *parent )
   : QWidget( parent )
   , mLayer( vl )
-=======
-QgsAttributeTypeDialog::QgsAttributeTypeDialog( QgsVectorLayer *vl, int fieldIdx )
-  : mLayer( vl )
->>>>>>> 1ae0857d
   , mFieldIdx( fieldIdx )
 {
   setupUi( this );
@@ -312,7 +307,6 @@
   return context;
 }
 
-<<<<<<< HEAD
 void QgsAttributeTypeDialog::onCurrentWidgetChanged( int index )
 {
   Q_UNUSED( index )
@@ -320,7 +314,8 @@
   const QString editType = item ? item->data( Qt::UserRole ).toString() : QString();
 
   setEditorWidgetType( editType );
-=======
+}
+
 bool QgsAttributeTypeDialog::applyDefaultValueOnUpdate() const
 {
   return mApplyDefaultValueOnUpdateCheckBox->isChecked();
@@ -329,7 +324,6 @@
 void QgsAttributeTypeDialog::setApplyDefaultValueOnUpdate( bool applyDefaultValueOnUpdate )
 {
   mApplyDefaultValueOnUpdateCheckBox->setChecked( applyDefaultValueOnUpdate );
->>>>>>> 1ae0857d
 }
 
 QString QgsAttributeTypeDialog::constraintExpression() const
@@ -347,8 +341,6 @@
   labelOnTopCheckBox->setChecked( onTop );
 }
 
-<<<<<<< HEAD
-=======
 void QgsAttributeTypeDialog::selectionListWidget_currentRowChanged( int index )
 {
   const QString editType = selectionListWidget->item( index )->data( Qt::UserRole ).toString();
@@ -356,7 +348,6 @@
   setEditorWidgetType( editType );
 }
 
->>>>>>> 1ae0857d
 void QgsAttributeTypeDialog::defaultExpressionChanged()
 {
   QString expression = mExpressionWidget->expression();
