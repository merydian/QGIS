<?xml version="1.0" encoding="UTF-8"?>
<ui version="4.0">
 <class>QgsVectorLayerPropertiesBase</class>
 <widget class="QDialog" name="QgsVectorLayerPropertiesBase">
  <property name="geometry">
   <rect>
    <x>0</x>
    <y>0</y>
    <width>825</width>
    <height>588</height>
   </rect>
  </property>
  <property name="minimumSize">
   <size>
    <width>825</width>
    <height>0</height>
   </size>
  </property>
  <property name="windowTitle">
   <string>Layer Properties</string>
  </property>
  <property name="windowIcon">
   <iconset resource="../../images/images.qrc">
    <normaloff>:/images/icons/qgis-icon-16x16.png</normaloff>:/images/icons/qgis-icon-16x16.png</iconset>
  </property>
  <layout class="QGridLayout" name="gridLayout">
   <item row="0" column="0">
    <widget class="QSplitter" name="mOptionsSplitter">
     <property name="orientation">
      <enum>Qt::Horizontal</enum>
     </property>
     <property name="childrenCollapsible">
      <bool>false</bool>
     </property>
     <widget class="QFrame" name="mOptionsListFrame">
      <property name="minimumSize">
       <size>
        <width>0</width>
        <height>0</height>
       </size>
      </property>
      <property name="frameShape">
       <enum>QFrame::NoFrame</enum>
      </property>
      <property name="frameShadow">
       <enum>QFrame::Raised</enum>
      </property>
      <layout class="QVBoxLayout" name="verticalLayout_2">
       <property name="leftMargin">
        <number>0</number>
       </property>
       <property name="topMargin">
        <number>0</number>
       </property>
       <property name="rightMargin">
        <number>0</number>
       </property>
       <property name="bottomMargin">
        <number>0</number>
       </property>
       <item>
        <widget class="QgsFilterLineEdit" name="mSearchLineEdit"/>
       </item>
       <item>
        <widget class="QListWidget" name="mOptionsListWidget">
         <property name="minimumSize">
          <size>
           <width>58</width>
           <height>0</height>
          </size>
         </property>
         <property name="maximumSize">
          <size>
           <width>150</width>
           <height>16777215</height>
          </size>
         </property>
         <property name="horizontalScrollBarPolicy">
          <enum>Qt::ScrollBarAlwaysOff</enum>
         </property>
         <property name="editTriggers">
          <set>QAbstractItemView::NoEditTriggers</set>
         </property>
         <property name="iconSize">
          <size>
           <width>32</width>
           <height>32</height>
          </size>
         </property>
         <property name="textElideMode">
          <enum>Qt::ElideNone</enum>
         </property>
         <property name="resizeMode">
          <enum>QListView::Adjust</enum>
         </property>
         <property name="wordWrap">
          <bool>true</bool>
         </property>
         <item>
          <property name="text">
           <string>Information</string>
          </property>
          <property name="toolTip">
           <string>Information</string>
          </property>
          <property name="icon">
           <iconset resource="../../images/images.qrc">
            <normaloff>:/images/themes/default/propertyicons/metadata.svg</normaloff>:/images/themes/default/propertyicons/metadata.svg</iconset>
          </property>
         </item>
         <item>
          <property name="text">
           <string>Source</string>
          </property>
          <property name="toolTip">
           <string>Source</string>
          </property>
          <property name="icon">
           <iconset resource="../../images/images.qrc">
            <normaloff>:/images/themes/default/propertyicons/system.svg</normaloff>:/images/themes/default/propertyicons/system.svg</iconset>
          </property>
         </item>
         <item>
          <property name="text">
           <string>Metadata</string>
          </property>
          <property name="icon">
           <iconset resource="../../images/images.qrc">
            <normaloff>:/images/themes/default/propertyicons/editmetadata.svg</normaloff>:/images/themes/default/propertyicons/editmetadata.svg</iconset>
          </property>
         </item>
         <item>
          <property name="text">
           <string>Symbology</string>
          </property>
          <property name="toolTip">
           <string>Symbology</string>
          </property>
          <property name="icon">
           <iconset resource="../../images/images.qrc">
            <normaloff>:/images/themes/default/propertyicons/symbology.svg</normaloff>:/images/themes/default/propertyicons/symbology.svg</iconset>
          </property>
         </item>
         <item>
          <property name="text">
           <string>Labels</string>
          </property>
          <property name="toolTip">
           <string>Labels</string>
          </property>
          <property name="icon">
           <iconset resource="../../images/images.qrc">
            <normaloff>:/images/themes/default/propertyicons/labels.svg</normaloff>:/images/themes/default/propertyicons/labels.svg</iconset>
          </property>
         </item>
         <item>
          <property name="text">
           <string>Fields</string>
          </property>
          <property name="toolTip">
           <string>Fields</string>
          </property>
          <property name="icon">
           <iconset resource="../../images/images.qrc">
            <normaloff>:/images/themes/default/propertyicons/attributes.png</normaloff>:/images/themes/default/propertyicons/attributes.png</iconset>
          </property>
         </item>
         <item>
          <property name="text">
           <string>Source Fields</string>
          </property>
          <property name="toolTip">
           <string>Source Fields</string>
          </property>
          <property name="icon">
           <iconset>
            <normaloff>../../images/themes/default/propertyicons/attributes.png</normaloff>../../images/themes/default/propertyicons/attributes.png</iconset>
          </property>
         </item>
         <item>
          <property name="text">
           <string>Form</string>
          </property>
          <property name="toolTip">
           <string>Form</string>
          </property>
          <property name="icon">
           <iconset resource="../../images/images.qrc">
            <normaloff>:/images/themes/default/propertyicons/transparency.png</normaloff>:/images/themes/default/propertyicons/transparency.png</iconset>
          </property>
         </item>
         <item>
          <property name="text">
           <string>Rendering</string>
          </property>
          <property name="toolTip">
           <string>Rendering</string>
          </property>
          <property name="icon">
           <iconset resource="../../images/images.qrc">
            <normaloff>:/images/themes/default/propertyicons/rendering.svg</normaloff>:/images/themes/default/propertyicons/rendering.svg</iconset>
          </property>
         </item>
         <item>
          <property name="text">
           <string>Display</string>
          </property>
          <property name="toolTip">
           <string>Display</string>
          </property>
          <property name="icon">
           <iconset resource="../../images/images.qrc">
            <normaloff>:/images/themes/default/propertyicons/display.svg</normaloff>:/images/themes/default/propertyicons/display.svg</iconset>
          </property>
         </item>
         <item>
          <property name="text">
           <string>Actions</string>
          </property>
          <property name="toolTip">
           <string>Actions</string>
          </property>
          <property name="icon">
           <iconset resource="../../images/images.qrc">
            <normaloff>:/images/themes/default/propertyicons/action.svg</normaloff>:/images/themes/default/propertyicons/action.svg</iconset>
          </property>
         </item>
         <item>
          <property name="text">
           <string>Joins</string>
          </property>
          <property name="toolTip">
           <string>Joins</string>
          </property>
          <property name="icon">
           <iconset resource="../../images/images.qrc">
            <normaloff>:/images/themes/default/propertyicons/join.png</normaloff>:/images/themes/default/propertyicons/join.png</iconset>
          </property>
         </item>
         <item>
          <property name="text">
           <string>Diagrams</string>
          </property>
          <property name="toolTip">
           <string>Diagrams</string>
          </property>
          <property name="icon">
           <iconset resource="../../images/images.qrc">
            <normaloff>:/images/themes/default/propertyicons/diagram.svg</normaloff>:/images/themes/default/propertyicons/diagram.svg</iconset>
          </property>
         </item>
         <item>
          <property name="text">
           <string>Variables</string>
          </property>
          <property name="toolTip">
           <string>Variables</string>
          </property>
          <property name="icon">
           <iconset resource="../../images/images.qrc">
            <normaloff>:/images/themes/default/mIconExpression.svg</normaloff>:/images/themes/default/mIconExpression.svg</iconset>
          </property>
         </item>
         <item>
          <property name="text">
           <string>Legend</string>
          </property>
          <property name="toolTip">
           <string>Legend</string>
          </property>
          <property name="icon">
           <iconset resource="../../images/images.qrc">
            <normaloff>:/images/themes/default/legend.svg</normaloff>:/images/themes/default/legend.svg</iconset>
          </property>
         </item>
         <item>
          <property name="text">
           <string>Dependencies</string>
          </property>
          <property name="toolTip">
           <string>Dependencies</string>
          </property>
          <property name="icon">
           <iconset resource="../../images/images.qrc">
            <normaloff>:/images/themes/default/dependencies.svg</normaloff>:/images/themes/default/dependencies.svg</iconset>
          </property>
         </item>
         <item>
          <property name="text">
           <string>QGIS Server</string>
          </property>
          <property name="toolTip">
           <string>Edit QGIS Server settings</string>
          </property>
          <property name="icon">
           <iconset resource="../../images/images.qrc">
            <normaloff>:/images/themes/default/propertyicons/overlay.png</normaloff>:/images/themes/default/propertyicons/overlay.png</iconset>
          </property>
         </item>
        </widget>
       </item>
      </layout>
     </widget>
     <widget class="QFrame" name="mOptionsFrame">
      <property name="sizePolicy">
       <sizepolicy hsizetype="Expanding" vsizetype="Preferred">
        <horstretch>1</horstretch>
        <verstretch>0</verstretch>
       </sizepolicy>
      </property>
      <property name="frameShape">
       <enum>QFrame::NoFrame</enum>
      </property>
      <property name="frameShadow">
       <enum>QFrame::Raised</enum>
      </property>
      <layout class="QVBoxLayout" name="verticalLayout_3">
       <property name="leftMargin">
        <number>0</number>
       </property>
       <property name="topMargin">
        <number>0</number>
       </property>
       <property name="rightMargin">
        <number>0</number>
       </property>
       <property name="bottomMargin">
        <number>0</number>
       </property>
       <item>
        <widget class="QStackedWidget" name="mOptionsStackedWidget">
         <property name="sizePolicy">
          <sizepolicy hsizetype="Expanding" vsizetype="Expanding">
           <horstretch>0</horstretch>
           <verstretch>0</verstretch>
          </sizepolicy>
         </property>
         <property name="currentIndex">
<<<<<<< HEAD
          <number>6</number>
=======
          <number>2</number>
>>>>>>> f9f5aafa
         </property>
         <widget class="QWidget" name="mOptsPage_Information">
          <layout class="QVBoxLayout" name="verticalLayout_5">
           <property name="leftMargin">
            <number>0</number>
           </property>
           <property name="topMargin">
            <number>0</number>
           </property>
           <property name="rightMargin">
            <number>0</number>
           </property>
           <property name="bottomMargin">
            <number>0</number>
           </property>
           <item>
            <widget class="QFrame" name="frame">
             <property name="frameShape">
              <enum>QFrame::StyledPanel</enum>
             </property>
             <property name="frameShadow">
              <enum>QFrame::Raised</enum>
             </property>
             <layout class="QVBoxLayout" name="verticalLayout_7">
              <property name="leftMargin">
               <number>0</number>
              </property>
              <property name="topMargin">
               <number>0</number>
              </property>
              <property name="rightMargin">
               <number>0</number>
              </property>
              <property name="bottomMargin">
               <number>0</number>
              </property>
              <item>
               <widget class="QTextBrowser" name="teMetadataViewer">
                <property name="frameShape">
                 <enum>QFrame::NoFrame</enum>
                </property>
               </widget>
              </item>
             </layout>
            </widget>
           </item>
          </layout>
         </widget>
         <widget class="QWidget" name="mOptsPage_Source">
          <layout class="QVBoxLayout" name="verticalLayout_6">
           <property name="leftMargin">
            <number>0</number>
           </property>
           <property name="topMargin">
            <number>0</number>
           </property>
           <property name="rightMargin">
            <number>0</number>
           </property>
           <property name="bottomMargin">
            <number>0</number>
           </property>
           <item>
            <widget class="QgsScrollArea" name="scrollArea_4">
             <property name="frameShape">
              <enum>QFrame::NoFrame</enum>
             </property>
             <property name="widgetResizable">
              <bool>true</bool>
             </property>
             <widget class="QWidget" name="scrollAreaWidgetContents_4">
              <property name="geometry">
               <rect>
                <x>0</x>
                <y>0</y>
<<<<<<< HEAD
                <width>371</width>
                <height>652</height>
=======
                <width>644</width>
                <height>522</height>
>>>>>>> f9f5aafa
               </rect>
              </property>
              <layout class="QVBoxLayout" name="verticalLayout_9">
               <property name="leftMargin">
                <number>0</number>
               </property>
               <property name="topMargin">
                <number>0</number>
               </property>
               <property name="rightMargin">
                <number>0</number>
               </property>
               <property name="bottomMargin">
                <number>0</number>
               </property>
               <item>
                <widget class="QgsCollapsibleGroupBox" name="groupBox_6">
                 <property name="title">
                  <string>Settings</string>
                 </property>
                 <layout class="QVBoxLayout" name="verticalLayout_26">
                  <item>
                   <layout class="QHBoxLayout" name="horizontalLayout_13">
                    <item>
                     <widget class="QLabel" name="label_6">
                      <property name="text">
                       <string>Layer name</string>
                      </property>
                     </widget>
                    </item>
                    <item>
                     <widget class="QLineEdit" name="mLayerOrigNameLineEdit"/>
                    </item>
                    <item>
                     <widget class="QLabel" name="label_2">
                      <property name="text">
                       <string>displayed as</string>
                      </property>
                     </widget>
                    </item>
                    <item>
                     <widget class="QLineEdit" name="txtDisplayName">
                      <property name="enabled">
                       <bool>true</bool>
                      </property>
                      <property name="styleSheet">
                       <string notr="true">color: #505050;
background-color: #F0F0F0;
border: 1px solid #B0B0B0;
border-radius: 2px;</string>
                      </property>
                      <property name="readOnly">
                       <bool>true</bool>
                      </property>
                     </widget>
                    </item>
                   </layout>
                  </item>
                  <item>
                   <widget class="QFrame" name="mDataSourceEncodingFrame">
                    <property name="frameShape">
                     <enum>QFrame::NoFrame</enum>
                    </property>
                    <property name="frameShadow">
                     <enum>QFrame::Raised</enum>
                    </property>
                    <layout class="QHBoxLayout" name="horizontalLayout_4">
                     <property name="leftMargin">
                      <number>0</number>
                     </property>
                     <property name="topMargin">
                      <number>0</number>
                     </property>
                     <property name="rightMargin">
                      <number>0</number>
                     </property>
                     <property name="bottomMargin">
                      <number>0</number>
                     </property>
                     <item>
                      <widget class="QLabel" name="label_3">
                       <property name="sizePolicy">
                        <sizepolicy hsizetype="Maximum" vsizetype="Preferred">
                         <horstretch>0</horstretch>
                         <verstretch>0</verstretch>
                        </sizepolicy>
                       </property>
                       <property name="text">
                        <string>Data source encoding</string>
                       </property>
                      </widget>
                     </item>
                     <item>
                      <widget class="QComboBox" name="cboProviderEncoding"/>
                     </item>
                     <item>
                      <spacer name="horizontalSpacer_2">
                       <property name="orientation">
                        <enum>Qt::Horizontal</enum>
                       </property>
                       <property name="sizeHint" stdset="0">
                        <size>
                         <width>0</width>
                         <height>20</height>
                        </size>
                       </property>
                      </spacer>
                     </item>
                    </layout>
                   </widget>
                  </item>
                 </layout>
                </widget>
               </item>
               <item>
                <widget class="QgsCollapsibleGroupBox" name="indexGroupBox_2">
                 <property name="focusPolicy">
                  <enum>Qt::StrongFocus</enum>
                 </property>
                 <property name="title">
                  <string>Coordinate reference system</string>
                 </property>
                 <property name="checkable">
                  <bool>false</bool>
                 </property>
                 <property name="syncGroup" stdset="0">
                  <string notr="true">vectorgeneral</string>
                 </property>
                 <layout class="QVBoxLayout" name="verticalLayout_28">
                  <property name="spacing">
                   <number>6</number>
                  </property>
                  <item>
                   <widget class="QLabel" name="label_5">
                    <property name="text">
                     <string>Set source coordinate reference system</string>
                    </property>
                   </widget>
                  </item>
                  <item>
                   <widget class="QgsProjectionSelectionWidget" name="mCrsSelector" native="true">
                    <property name="focusPolicy">
                     <enum>Qt::StrongFocus</enum>
                    </property>
                   </widget>
                  </item>
                  <item>
                   <layout class="QHBoxLayout" name="horizontalLayout_10">
                    <item>
                     <widget class="QPushButton" name="pbnIndex">
                      <property name="text">
                       <string>Create spatial index</string>
                      </property>
                     </widget>
                    </item>
                    <item>
                     <widget class="QPushButton" name="pbnUpdateExtents">
                      <property name="text">
                       <string>Update extents</string>
                      </property>
                     </widget>
                    </item>
                    <item>
                     <spacer name="horizontalSpacer_6">
                      <property name="orientation">
                       <enum>Qt::Horizontal</enum>
                      </property>
                      <property name="sizeHint" stdset="0">
                       <size>
                        <width>40</width>
                        <height>20</height>
                       </size>
                      </property>
                     </spacer>
                    </item>
                   </layout>
                  </item>
                  <item>
                   <widget class="Line" name="line_2">
                    <property name="orientation">
                     <enum>Qt::Vertical</enum>
                    </property>
                   </widget>
                  </item>
                 </layout>
                </widget>
               </item>
               <item>
                <widget class="QgsCollapsibleGroupBox" name="mSubsetGroupBox">
                 <property name="sizePolicy">
                  <sizepolicy hsizetype="Preferred" vsizetype="Preferred">
                   <horstretch>0</horstretch>
                   <verstretch>3</verstretch>
                  </sizepolicy>
                 </property>
                 <property name="title">
                  <string>Provider feature filter</string>
                 </property>
                 <layout class="QGridLayout" name="gridLayout_4">
                  <item row="1" column="1">
                   <widget class="QPushButton" name="pbnQueryBuilder">
                    <property name="text">
                     <string>Query Builder</string>
                    </property>
                   </widget>
                  </item>
                  <item row="1" column="0">
                   <spacer>
                    <property name="orientation">
                     <enum>Qt::Horizontal</enum>
                    </property>
                    <property name="sizeType">
                     <enum>QSizePolicy::Expanding</enum>
                    </property>
                    <property name="sizeHint" stdset="0">
                     <size>
                      <width>0</width>
                      <height>21</height>
                     </size>
                    </property>
                   </spacer>
                  </item>
                  <item row="0" column="0" colspan="2">
                   <widget class="QTextEdit" name="txtSubsetSQL">
                    <property name="enabled">
                     <bool>false</bool>
                    </property>
                    <property name="acceptDrops">
                     <bool>false</bool>
                    </property>
                    <property name="acceptRichText">
                     <bool>false</bool>
                    </property>
                   </widget>
                  </item>
                 </layout>
                 <zorder>txtSubsetSQL</zorder>
                 <zorder>pbnQueryBuilder</zorder>
                </widget>
               </item>
              </layout>
             </widget>
            </widget>
           </item>
          </layout>
         </widget>
         <widget class="QWidget" name="mOptsPage_Metadata">
          <layout class="QVBoxLayout" name="verticalLayout_27">
           <item>
            <widget class="QFrame" name="metadataFrame">
             <property name="frameShape">
              <enum>QFrame::NoFrame</enum>
             </property>
             <property name="frameShadow">
              <enum>QFrame::Raised</enum>
             </property>
            </widget>
           </item>
          </layout>
         </widget>
         <widget class="QWidget" name="mOptsPage_Style">
          <layout class="QVBoxLayout" name="verticalLayout_11">
           <property name="leftMargin">
            <number>0</number>
           </property>
           <property name="topMargin">
            <number>0</number>
           </property>
           <property name="rightMargin">
            <number>0</number>
           </property>
           <property name="bottomMargin">
            <number>0</number>
           </property>
           <item>
            <widget class="QgsScrollArea" name="scrollArea_3">
             <property name="frameShape">
              <enum>QFrame::NoFrame</enum>
             </property>
             <property name="widgetResizable">
              <bool>true</bool>
             </property>
             <widget class="QWidget" name="scrollAreaWidgetContents_3">
              <property name="geometry">
               <rect>
                <x>0</x>
                <y>0</y>
<<<<<<< HEAD
                <width>662</width>
                <height>534</height>
=======
                <width>644</width>
                <height>522</height>
>>>>>>> f9f5aafa
               </rect>
              </property>
              <layout class="QVBoxLayout" name="verticalLayout_18">
               <property name="leftMargin">
                <number>0</number>
               </property>
               <property name="topMargin">
                <number>0</number>
               </property>
               <property name="rightMargin">
                <number>0</number>
               </property>
               <property name="bottomMargin">
                <number>0</number>
               </property>
               <item>
<<<<<<< HEAD
                <widget class="QgsCollapsibleGroupBox" name="groupBox_6">
                 <property name="title">
                  <string>Settings</string>
                 </property>
                 <layout class="QVBoxLayout" name="verticalLayout_26">
                  <item>
                   <widget class="QFrame" name="mDataSourceEncodingFrame">
                    <property name="frameShape">
                     <enum>QFrame::NoFrame</enum>
                    </property>
                    <property name="frameShadow">
                     <enum>QFrame::Raised</enum>
                    </property>
                    <layout class="QHBoxLayout" name="horizontalLayout_4">
                     <property name="leftMargin">
                      <number>0</number>
                     </property>
                     <property name="topMargin">
                      <number>0</number>
                     </property>
                     <property name="rightMargin">
                      <number>0</number>
                     </property>
                     <property name="bottomMargin">
                      <number>0</number>
                     </property>
                     <item>
                      <widget class="QLabel" name="label_3">
                       <property name="sizePolicy">
                        <sizepolicy hsizetype="Maximum" vsizetype="Preferred">
                         <horstretch>0</horstretch>
                         <verstretch>0</verstretch>
                        </sizepolicy>
                       </property>
                       <property name="text">
                        <string>Data source encoding</string>
                       </property>
                      </widget>
                     </item>
                     <item>
                      <widget class="QComboBox" name="cboProviderEncoding"/>
                     </item>
                     <item>
                      <spacer name="horizontalSpacer_2">
                       <property name="orientation">
                        <enum>Qt::Horizontal</enum>
                       </property>
                       <property name="sizeHint" stdset="0">
                        <size>
                         <width>0</width>
                         <height>20</height>
                        </size>
                       </property>
                      </spacer>
                     </item>
                    </layout>
                   </widget>
                  </item>
                 </layout>
                </widget>
               </item>
               <item>
                <widget class="QgsCollapsibleGroupBox" name="indexGroupBox_2">
                 <property name="focusPolicy">
                  <enum>Qt::StrongFocus</enum>
                 </property>
                 <property name="title">
                  <string>Coordinate reference system</string>
                 </property>
                 <property name="checkable">
                  <bool>false</bool>
                 </property>
                 <property name="syncGroup" stdset="0">
                  <string notr="true">vectorgeneral</string>
                 </property>
                 <layout class="QVBoxLayout" name="verticalLayout_28">
                  <property name="spacing">
                   <number>6</number>
                  </property>
                  <item>
                   <widget class="QLabel" name="label_5">
                    <property name="text">
                     <string>Set source coordinate reference system</string>
                    </property>
                   </widget>
                  </item>
                  <item>
                   <widget class="QgsProjectionSelectionWidget" name="mCrsSelector" native="true">
                    <property name="focusPolicy">
                     <enum>Qt::StrongFocus</enum>
                    </property>
                   </widget>
                  </item>
                  <item>
                   <layout class="QHBoxLayout" name="horizontalLayout_10">
                    <item>
                     <widget class="QPushButton" name="pbnIndex">
                      <property name="text">
                       <string>Create spatial index</string>
                      </property>
                     </widget>
                    </item>
                    <item>
                     <widget class="QPushButton" name="pbnUpdateExtents">
                      <property name="text">
                       <string>Update extents</string>
                      </property>
                     </widget>
                    </item>
                    <item>
                     <spacer name="horizontalSpacer_6">
                      <property name="orientation">
                       <enum>Qt::Horizontal</enum>
                      </property>
                      <property name="sizeHint" stdset="0">
                       <size>
                        <width>40</width>
                        <height>20</height>
                       </size>
                      </property>
                     </spacer>
                    </item>
                   </layout>
                  </item>
                  <item>
                   <widget class="Line" name="line_2">
                    <property name="orientation">
                     <enum>Qt::Vertical</enum>
                    </property>
                   </widget>
                  </item>
                 </layout>
                </widget>
               </item>
               <item>
                <widget class="QgsCollapsibleGroupBox" name="mSubsetGroupBox">
                 <property name="sizePolicy">
                  <sizepolicy hsizetype="Preferred" vsizetype="Preferred">
                   <horstretch>0</horstretch>
                   <verstretch>3</verstretch>
                  </sizepolicy>
                 </property>
                 <property name="title">
                  <string>Provider feature filter</string>
                 </property>
                 <layout class="QGridLayout" name="gridLayout_4">
                  <item row="1" column="1">
                   <widget class="QPushButton" name="pbnQueryBuilder">
                    <property name="text">
                     <string>Query Builder</string>
                    </property>
                   </widget>
                  </item>
                  <item row="1" column="0">
                   <spacer>
                    <property name="orientation">
                     <enum>Qt::Horizontal</enum>
                    </property>
                    <property name="sizeType">
                     <enum>QSizePolicy::Expanding</enum>
                    </property>
                    <property name="sizeHint" stdset="0">
                     <size>
                      <width>0</width>
                      <height>21</height>
                     </size>
                    </property>
                   </spacer>
                  </item>
                  <item row="0" column="0" colspan="2">
                   <widget class="QTextEdit" name="txtSubsetSQL">
                    <property name="enabled">
                     <bool>false</bool>
                    </property>
                    <property name="acceptDrops">
                     <bool>false</bool>
                    </property>
                    <property name="acceptRichText">
                     <bool>false</bool>
                    </property>
                   </widget>
                  </item>
                 </layout>
                 <zorder>txtSubsetSQL</zorder>
                 <zorder>pbnQueryBuilder</zorder>
                </widget>
               </item>
              </layout>
             </widget>
            </widget>
           </item>
          </layout>
         </widget>
         <widget class="QWidget" name="mOptsPage_Style">
          <layout class="QVBoxLayout" name="verticalLayout_11">
           <property name="leftMargin">
            <number>0</number>
           </property>
           <property name="topMargin">
            <number>0</number>
           </property>
           <property name="rightMargin">
            <number>0</number>
           </property>
           <property name="bottomMargin">
            <number>0</number>
           </property>
           <item>
            <widget class="QgsScrollArea" name="scrollArea_3">
             <property name="frameShape">
              <enum>QFrame::NoFrame</enum>
             </property>
             <property name="widgetResizable">
              <bool>true</bool>
             </property>
             <widget class="QWidget" name="scrollAreaWidgetContents_3">
              <property name="geometry">
               <rect>
                <x>0</x>
                <y>0</y>
                <width>100</width>
                <height>30</height>
               </rect>
              </property>
              <layout class="QVBoxLayout" name="verticalLayout_18">
               <property name="leftMargin">
                <number>0</number>
               </property>
               <property name="topMargin">
                <number>0</number>
               </property>
               <property name="rightMargin">
                <number>0</number>
               </property>
               <property name="bottomMargin">
                <number>0</number>
               </property>
               <item>
=======
>>>>>>> f9f5aafa
                <widget class="QStackedWidget" name="widgetStackRenderers">
                 <property name="sizePolicy">
                  <sizepolicy hsizetype="Expanding" vsizetype="Expanding">
                   <horstretch>0</horstretch>
                   <verstretch>0</verstretch>
                  </sizepolicy>
                 </property>
                 <property name="frameShape">
                  <enum>QFrame::NoFrame</enum>
                 </property>
                 <property name="frameShadow">
                  <enum>QFrame::Sunken</enum>
                 </property>
                 <property name="currentIndex">
                  <number>-1</number>
                 </property>
                </widget>
               </item>
              </layout>
             </widget>
            </widget>
           </item>
          </layout>
         </widget>
         <widget class="QWidget" name="mOptsPage_Labels">
          <layout class="QVBoxLayout" name="verticalLayout_12">
           <property name="leftMargin">
            <number>0</number>
           </property>
           <property name="topMargin">
            <number>0</number>
           </property>
           <property name="rightMargin">
            <number>0</number>
           </property>
           <property name="bottomMargin">
            <number>0</number>
           </property>
           <item>
            <widget class="QFrame" name="labelingFrame">
             <property name="sizePolicy">
              <sizepolicy hsizetype="Expanding" vsizetype="Expanding">
               <horstretch>0</horstretch>
               <verstretch>0</verstretch>
              </sizepolicy>
             </property>
             <property name="frameShape">
              <enum>QFrame::NoFrame</enum>
             </property>
             <property name="frameShadow">
              <enum>QFrame::Plain</enum>
             </property>
            </widget>
           </item>
          </layout>
         </widget>
         <widget class="QWidget" name="mOptsPage_Fields">
          <layout class="QVBoxLayout" name="verticalLayout_15">
           <property name="leftMargin">
            <number>0</number>
           </property>
           <property name="topMargin">
            <number>0</number>
           </property>
           <property name="rightMargin">
            <number>0</number>
           </property>
           <property name="bottomMargin">
            <number>0</number>
           </property>
           <item>
            <widget class="QgsScrollArea" name="scrollArea_5">
             <property name="frameShape">
              <enum>QFrame::NoFrame</enum>
             </property>
             <property name="widgetResizable">
              <bool>true</bool>
             </property>
             <widget class="QWidget" name="scrollAreaWidgetContents_5">
              <property name="geometry">
               <rect>
                <x>0</x>
                <y>0</y>
<<<<<<< HEAD
                <width>662</width>
                <height>534</height>
=======
                <width>644</width>
                <height>522</height>
>>>>>>> f9f5aafa
               </rect>
              </property>
              <layout class="QVBoxLayout" name="verticalLayout_20">
               <property name="leftMargin">
                <number>0</number>
               </property>
               <property name="topMargin">
                <number>0</number>
               </property>
               <property name="rightMargin">
                <number>0</number>
               </property>
               <property name="bottomMargin">
                <number>0</number>
               </property>
               <item>
                <widget class="QFrame" name="mFieldsFrame">
                 <property name="frameShape">
                  <enum>QFrame::NoFrame</enum>
                 </property>
                 <property name="frameShadow">
                  <enum>QFrame::Plain</enum>
                 </property>
                </widget>
               </item>
              </layout>
             </widget>
            </widget>
           </item>
          </layout>
         </widget>
         <widget class="QWidget" name="mOptsPage_SourceFields">
          <layout class="QVBoxLayout" name="verticalLayout_27">
           <item>
            <widget class="QScrollArea" name="scrollArea_2">
             <property name="widgetResizable">
              <bool>true</bool>
             </property>
             <widget class="QWidget" name="scrollAreaWidgetContents_2">
              <property name="geometry">
               <rect>
                <x>0</x>
                <y>0</y>
                <width>646</width>
                <height>518</height>
               </rect>
              </property>
              <layout class="QGridLayout" name="gridLayout_3">
               <item row="0" column="0">
                <widget class="QFrame" name="mSourceFieldsFrame">
                 <property name="frameShape">
                  <enum>QFrame::StyledPanel</enum>
                 </property>
                 <property name="frameShadow">
                  <enum>QFrame::Raised</enum>
                 </property>
                </widget>
               </item>
              </layout>
             </widget>
            </widget>
           </item>
          </layout>
         </widget>
         <widget class="QWidget" name="mOptsPage_AttributesForm">
          <layout class="QVBoxLayout" name="verticalLayout">
           <item>
            <widget class="QScrollArea" name="scrollArea_8">
             <property name="widgetResizable">
              <bool>true</bool>
             </property>
             <widget class="QWidget" name="scrollAreaWidgetContents_8">
              <property name="geometry">
               <rect>
                <x>0</x>
                <y>0</y>
                <width>646</width>
                <height>518</height>
               </rect>
              </property>
              <layout class="QGridLayout" name="gridLayout_11">
               <item row="0" column="0">
                <widget class="QFrame" name="mAttributesFormFrame">
                 <property name="frameShape">
                  <enum>QFrame::StyledPanel</enum>
                 </property>
                 <property name="frameShadow">
                  <enum>QFrame::Raised</enum>
                 </property>
                </widget>
               </item>
              </layout>
             </widget>
            </widget>
           </item>
          </layout>
         </widget>
         <widget class="QWidget" name="mOptsPage_Rendering">
          <layout class="QVBoxLayout" name="verticalLayout_19">
           <property name="leftMargin">
            <number>0</number>
           </property>
           <property name="topMargin">
            <number>0</number>
           </property>
           <property name="rightMargin">
            <number>0</number>
           </property>
           <property name="bottomMargin">
            <number>0</number>
           </property>
           <item>
            <widget class="QgsScrollArea" name="scrollArea_19">
             <property name="frameShape">
              <enum>QFrame::NoFrame</enum>
             </property>
             <property name="widgetResizable">
              <bool>true</bool>
             </property>
             <widget class="QWidget" name="scrollAreaWidgetContents_19">
              <property name="geometry">
               <rect>
                <x>0</x>
                <y>0</y>
<<<<<<< HEAD
                <width>725</width>
                <height>520</height>
=======
                <width>673</width>
                <height>507</height>
>>>>>>> f9f5aafa
               </rect>
              </property>
              <layout class="QVBoxLayout" name="verticalLayout_32">
               <property name="leftMargin">
                <number>0</number>
               </property>
               <property name="topMargin">
                <number>0</number>
               </property>
               <property name="rightMargin">
                <number>0</number>
               </property>
               <property name="bottomMargin">
                <number>0</number>
               </property>
               <item>
                <widget class="QgsCollapsibleGroupBox" name="mScaleVisibilityGroupBox">
                 <property name="title">
                  <string>Scale dependen&amp;t visibility</string>
                 </property>
                 <property name="checkable">
                  <bool>true</bool>
                 </property>
                 <layout class="QGridLayout" name="gridLayout_6">
                  <item row="0" column="0">
                   <widget class="QgsScaleRangeWidget" name="mScaleRangeWidget" native="true">
                    <property name="focusPolicy">
                     <enum>Qt::StrongFocus</enum>
                    </property>
                   </widget>
                  </item>
                 </layout>
                </widget>
               </item>
               <item>
                <widget class="QGroupBox" name="mSimplifyDrawingGroupBox">
                 <property name="title">
                  <string>Simplify &amp;geometry</string>
                 </property>
                 <property name="checkable">
                  <bool>true</bool>
                 </property>
                 <layout class="QGridLayout" name="_12">
                  <item row="0" column="1" colspan="4">
                   <widget class="QLabel" name="label_59">
                    <property name="text">
                     <string>&lt;b&gt;Note:&lt;/b&gt; Feature simplification may speed up rendering but can result in rendering inconsistencies</string>
                    </property>
                   </widget>
                  </item>
                  <item row="1" column="1">
                   <widget class="QLabel" name="label_56">
                    <property name="text">
                     <string>Simplification threshold (higher values result in more simplification)</string>
                    </property>
                    <property name="margin">
                     <number>2</number>
                    </property>
                   </widget>
                  </item>
                  <item row="1" column="2">
                   <widget class="QDoubleSpinBox" name="mSimplifyDrawingSpinBox">
                    <property name="toolTip">
                     <string>Higher values result in more simplification</string>
                    </property>
                    <property name="decimals">
                     <number>2</number>
                    </property>
                    <property name="minimum">
                     <double>1.000000000000000</double>
                    </property>
                    <property name="maximum">
                     <double>30.000000000000000</double>
                    </property>
                    <property name="singleStep">
                     <double>0.200000000000000</double>
                    </property>
                    <property name="value">
                     <double>1.000000000000000</double>
                    </property>
                   </widget>
                  </item>
                  <item row="1" column="3">
                   <widget class="QLabel" name="mSimplifyDrawingPx">
                    <property name="text">
                     <string>pixels</string>
                    </property>
                    <property name="margin">
                     <number>2</number>
                    </property>
                   </widget>
                  </item>
                  <item row="1" column="4">
                   <spacer name="horizontalSpacer_40">
                    <property name="orientation">
                     <enum>Qt::Horizontal</enum>
                    </property>
                    <property name="sizeHint" stdset="0">
                     <size>
                      <width>20</width>
                      <height>20</height>
                     </size>
                    </property>
                   </spacer>
                  </item>
                  <item row="2" column="1">
                   <widget class="QLabel" name="mSimplifyAlgorithmLabel">
                    <property name="toolTip">
                     <string>This algorithm only is applied to simplify on local side</string>
                    </property>
                    <property name="text">
                     <string>Simplification algorithm</string>
                    </property>
                    <property name="margin">
                     <number>2</number>
                    </property>
                   </widget>
                  </item>
                  <item row="2" column="2">
                   <widget class="QComboBox" name="mSimplifyAlgorithmComboBox"/>
                  </item>
                  <item row="3" column="1" colspan="4">
                   <widget class="QCheckBox" name="mSimplifyDrawingAtProvider">
                    <property name="text">
                     <string>Simplify on provider side if possible</string>
                    </property>
                   </widget>
                  </item>
                  <item row="4" column="1">
                   <widget class="QLabel" name="mSimplifyMaxScaleLabel">
                    <property name="text">
                     <string>Maximum scale at which the layer should be simplified (1:1 always simplifies)</string>
                    </property>
                    <property name="margin">
                     <number>2</number>
                    </property>
                   </widget>
                  </item>
                  <item row="4" column="2">
                   <widget class="QgsScaleComboBox" name="mSimplifyMaximumScaleComboBox">
                    <property name="sizePolicy">
                     <sizepolicy hsizetype="Expanding" vsizetype="Fixed">
                      <horstretch>0</horstretch>
                      <verstretch>0</verstretch>
                     </sizepolicy>
                    </property>
                   </widget>
                  </item>
                 </layout>
                </widget>
               </item>
               <item>
                <widget class="QCheckBox" name="mForceRasterCheckBox">
                 <property name="text">
                  <string>Force layer to render as a raster (may result in smaller export file sizes)</string>
                 </property>
                </widget>
               </item>
               <item>
                <layout class="QHBoxLayout" name="horizontalLayout_3">
                 <item>
                  <widget class="QCheckBox" name="mRefreshLayerCheckBox">
                   <property name="text">
                    <string>Refresh layer at interval (seconds)</string>
                   </property>
                  </widget>
                 </item>
                 <item>
                  <widget class="QDoubleSpinBox" name="mRefreshLayerIntervalSpinBox">
                   <property name="toolTip">
                    <string>Higher values result in more simplification</string>
                   </property>
                   <property name="decimals">
                    <number>2</number>
                   </property>
                   <property name="minimum">
                    <double>0.000000000000000</double>
                   </property>
                   <property name="maximum">
                    <double>100000000000000000000.000000000000000</double>
                   </property>
                   <property name="singleStep">
                    <double>5.000000000000000</double>
                   </property>
                   <property name="value">
                    <double>10.000000000000000</double>
                   </property>
                  </widget>
                 </item>
                 <item>
                  <spacer name="horizontalSpacer_4">
                   <property name="orientation">
                    <enum>Qt::Horizontal</enum>
                   </property>
                   <property name="sizeHint" stdset="0">
                    <size>
                     <width>40</width>
                     <height>20</height>
                    </size>
                   </property>
                  </spacer>
                 </item>
                </layout>
               </item>
               <item>
                <layout class="QHBoxLayout" name="horizontalLayout_14">
                 <item>
                  <widget class="QCheckBox" name="mRefreshLayerNotificationCheckBox">
                   <property name="toolTip">
                    <string>&lt;html&gt;&lt;head/&gt;&lt;body&gt;&lt;p&gt;Some data providers can notify QGIS (e.g. PostgreSQL) with a message. If this is the case for this layer's data provider, notification will refresh the layer. &lt;/p&gt;&lt;/body&gt;&lt;/html&gt;</string>
                   </property>
                   <property name="text">
                    <string>Refresh layer on notification</string>
                   </property>
                   <property name="checked">
                    <bool>true</bool>
                   </property>
                  </widget>
                 </item>
                 <item>
                  <widget class="QFrame" name="mNotificationFrame">
                   <property name="enabled">
                    <bool>true</bool>
                   </property>
                   <property name="frameShape">
                    <enum>QFrame::NoFrame</enum>
                   </property>
                   <property name="frameShadow">
                    <enum>QFrame::Plain</enum>
                   </property>
                   <layout class="QHBoxLayout" name="horizontalLayout_5">
                    <property name="leftMargin">
                     <number>0</number>
                    </property>
                    <property name="topMargin">
                     <number>0</number>
                    </property>
                    <property name="bottomMargin">
                     <number>0</number>
                    </property>
                    <item>
                     <widget class="QCheckBox" name="mNotificationMessageCheckBox">
                      <property name="enabled">
                       <bool>true</bool>
                      </property>
                      <property name="toolTip">
                       <string>&lt;html&gt;&lt;head/&gt;&lt;body&gt;&lt;p&gt;Check if only a specific message must refresh the layer (i.e. not all data source notifications)&lt;/p&gt;&lt;/body&gt;&lt;/html&gt;</string>
                      </property>
                      <property name="text">
                       <string>Only if message is</string>
                      </property>
                     </widget>
                    </item>
                    <item>
                     <widget class="QLineEdit" name="mNotifyMessagValueLineEdit">
                      <property name="enabled">
                       <bool>false</bool>
                      </property>
                      <property name="toolTip">
                       <string>&lt;html&gt;&lt;head/&gt;&lt;body&gt;&lt;p&gt;Notification message that will refresh the layer.&lt;/p&gt;&lt;/body&gt;&lt;/html&gt;</string>
                      </property>
                     </widget>
                    </item>
                   </layout>
                  </widget>
                 </item>
                </layout>
               </item>
               <item>
                <spacer name="verticalSpacer_2">
                 <property name="orientation">
                  <enum>Qt::Vertical</enum>
                 </property>
                 <property name="sizeHint" stdset="0">
                  <size>
                   <width>20</width>
                   <height>40</height>
                  </size>
                 </property>
                </spacer>
               </item>
              </layout>
             </widget>
            </widget>
           </item>
          </layout>
         </widget>
         <widget class="QWidget" name="mOptsPage_Display">
          <layout class="QVBoxLayout" name="verticalLayout_25">
           <property name="leftMargin">
            <number>0</number>
           </property>
           <property name="topMargin">
            <number>0</number>
           </property>
           <property name="rightMargin">
            <number>0</number>
           </property>
           <property name="bottomMargin">
            <number>0</number>
           </property>
           <item>
            <widget class="QWidget" name="scrollArea_10" native="true">
             <property name="widgetResizable" stdset="0">
              <bool>true</bool>
             </property>
             <layout class="QGridLayout" name="gridLayout_10">
              <property name="leftMargin">
               <number>0</number>
              </property>
              <property name="topMargin">
               <number>0</number>
              </property>
              <property name="rightMargin">
               <number>0</number>
              </property>
              <property name="bottomMargin">
               <number>0</number>
              </property>
              <item row="0" column="0">
               <widget class="QLabel" name="label">
                <property name="text">
                 <string>Display expression</string>
                </property>
               </widget>
              </item>
              <item row="0" column="1">
               <widget class="QgsFieldExpressionWidget" name="mDisplayExpressionWidget" native="true">
                <property name="focusPolicy">
                 <enum>Qt::StrongFocus</enum>
                </property>
               </widget>
              </item>
              <item row="1" column="0" colspan="2">
               <widget class="QGroupBox" name="groupBox_2">
                <property name="sizePolicy">
                 <sizepolicy hsizetype="Preferred" vsizetype="MinimumExpanding">
                  <horstretch>0</horstretch>
                  <verstretch>0</verstretch>
                 </sizepolicy>
                </property>
                <property name="title">
                 <string>Map Tip</string>
                </property>
                <layout class="QGridLayout" name="gridLayout_8">
                 <item row="1" column="2">
                  <widget class="QPushButton" name="mInsertExpressionButton">
                   <property name="sizePolicy">
                    <sizepolicy hsizetype="Fixed" vsizetype="Fixed">
                     <horstretch>0</horstretch>
                     <verstretch>0</verstretch>
                    </sizepolicy>
                   </property>
                   <property name="toolTip">
                    <string>Inserts the selected field or expression into the map tip</string>
                   </property>
                   <property name="text">
                    <string>Insert</string>
                   </property>
                  </widget>
                 </item>
                 <item row="0" column="0" colspan="3">
                  <widget class="QgsCodeEditorHTML" name="mMapTipWidget" native="true">
                   <property name="sizePolicy">
                    <sizepolicy hsizetype="Preferred" vsizetype="MinimumExpanding">
                     <horstretch>0</horstretch>
                     <verstretch>0</verstretch>
                    </sizepolicy>
                   </property>
                   <property name="minimumSize">
                    <size>
                     <width>0</width>
                     <height>100</height>
                    </size>
                   </property>
                  </widget>
                 </item>
                 <item row="1" column="0" colspan="2">
                  <widget class="QgsFieldExpressionWidget" name="mMapTipExpressionFieldWidget" native="true">
                   <property name="focusPolicy">
                    <enum>Qt::StrongFocus</enum>
                   </property>
                   <property name="toolTip">
                    <string>The valid attribute names for this layer</string>
                   </property>
                  </widget>
                 </item>
                </layout>
               </widget>
              </item>
             </layout>
            </widget>
           </item>
          </layout>
         </widget>
         <widget class="QWidget" name="mOptsPage_Actions">
          <layout class="QVBoxLayout" name="verticalLayout_16">
           <property name="leftMargin">
            <number>0</number>
           </property>
           <property name="topMargin">
            <number>0</number>
           </property>
           <property name="rightMargin">
            <number>0</number>
           </property>
           <property name="bottomMargin">
            <number>0</number>
           </property>
           <item>
            <widget class="QgsScrollArea" name="scrollArea_6">
             <property name="frameShape">
              <enum>QFrame::NoFrame</enum>
             </property>
             <property name="widgetResizable">
              <bool>true</bool>
             </property>
             <widget class="QWidget" name="scrollAreaWidgetContents_6">
              <property name="geometry">
               <rect>
                <x>0</x>
                <y>0</y>
                <width>100</width>
                <height>30</height>
               </rect>
              </property>
              <layout class="QVBoxLayout" name="verticalLayout_21">
               <property name="leftMargin">
                <number>0</number>
               </property>
               <property name="topMargin">
                <number>0</number>
               </property>
               <property name="rightMargin">
                <number>0</number>
               </property>
               <property name="bottomMargin">
                <number>0</number>
               </property>
               <item>
                <widget class="QFrame" name="actionOptionsFrame">
                 <property name="sizePolicy">
                  <sizepolicy hsizetype="Expanding" vsizetype="Expanding">
                   <horstretch>0</horstretch>
                   <verstretch>0</verstretch>
                  </sizepolicy>
                 </property>
                 <property name="frameShape">
                  <enum>QFrame::NoFrame</enum>
                 </property>
                 <property name="frameShadow">
                  <enum>QFrame::Raised</enum>
                 </property>
                </widget>
               </item>
              </layout>
             </widget>
            </widget>
           </item>
          </layout>
         </widget>
         <widget class="QWidget" name="mOptsPage_Joins">
          <layout class="QVBoxLayout" name="verticalLayout_17">
           <property name="leftMargin">
            <number>0</number>
           </property>
           <property name="topMargin">
            <number>0</number>
           </property>
           <property name="rightMargin">
            <number>0</number>
           </property>
           <property name="bottomMargin">
            <number>0</number>
           </property>
           <item>
            <widget class="QgsScrollArea" name="scrollArea_7">
             <property name="frameShape">
              <enum>QFrame::NoFrame</enum>
             </property>
             <property name="widgetResizable">
              <bool>true</bool>
             </property>
             <widget class="QWidget" name="scrollAreaWidgetContents_7">
              <property name="geometry">
               <rect>
                <x>0</x>
                <y>0</y>
<<<<<<< HEAD
                <width>113</width>
                <height>110</height>
=======
                <width>199</width>
                <height>123</height>
>>>>>>> f9f5aafa
               </rect>
              </property>
              <layout class="QVBoxLayout" name="verticalLayout_23">
               <property name="leftMargin">
                <number>0</number>
               </property>
               <property name="topMargin">
                <number>0</number>
               </property>
               <property name="rightMargin">
                <number>0</number>
               </property>
               <property name="bottomMargin">
                <number>0</number>
               </property>
               <item>
                <widget class="QTreeWidget" name="mJoinTreeWidget">
                 <property name="alternatingRowColors">
                  <bool>true</bool>
                 </property>
                 <property name="selectionMode">
                  <enum>QAbstractItemView::NoSelection</enum>
                 </property>
                 <property name="columnCount">
                  <number>2</number>
                 </property>
                 <column>
                  <property name="text">
                   <string>Setting</string>
                  </property>
                 </column>
                 <column>
                  <property name="text">
                   <string>Value</string>
                  </property>
                 </column>
                </widget>
               </item>
               <item>
                <layout class="QHBoxLayout" name="horizontalLayout">
                 <item>
                  <widget class="QPushButton" name="mButtonAddJoin">
                   <property name="text">
                    <string/>
                   </property>
                   <property name="icon">
                    <iconset resource="../../images/images.qrc">
                     <normaloff>:/images/themes/default/symbologyAdd.svg</normaloff>:/images/themes/default/symbologyAdd.svg</iconset>
                   </property>
                  </widget>
                 </item>
                 <item>
                  <widget class="QPushButton" name="mButtonRemoveJoin">
                   <property name="text">
                    <string/>
                   </property>
                   <property name="icon">
                    <iconset resource="../../images/images.qrc">
                     <normaloff>:/images/themes/default/symbologyRemove.svg</normaloff>:/images/themes/default/symbologyRemove.svg</iconset>
                   </property>
                  </widget>
                 </item>
                 <item>
                  <widget class="QPushButton" name="mButtonEditJoin">
                   <property name="text">
                    <string/>
                   </property>
                   <property name="icon">
                    <iconset resource="../../images/images.qrc">
                     <normaloff>:/images/themes/default/mActionToggleEditing.svg</normaloff>:/images/themes/default/mActionToggleEditing.svg</iconset>
                   </property>
                  </widget>
                 </item>
                 <item>
                  <spacer name="horizontalSpacer">
                   <property name="orientation">
                    <enum>Qt::Horizontal</enum>
                   </property>
                   <property name="sizeHint" stdset="0">
                    <size>
                     <width>0</width>
                     <height>23</height>
                    </size>
                   </property>
                  </spacer>
                 </item>
                </layout>
               </item>
              </layout>
             </widget>
            </widget>
           </item>
          </layout>
         </widget>
         <widget class="QWidget" name="mOptsPage_Diagrams">
          <layout class="QVBoxLayout" name="verticalLayout_10">
           <property name="leftMargin">
            <number>0</number>
           </property>
           <property name="topMargin">
            <number>0</number>
           </property>
           <property name="rightMargin">
            <number>0</number>
           </property>
           <property name="bottomMargin">
            <number>0</number>
           </property>
           <item>
            <widget class="QFrame" name="mDiagramFrame">
             <property name="sizePolicy">
              <sizepolicy hsizetype="Expanding" vsizetype="Expanding">
               <horstretch>0</horstretch>
               <verstretch>0</verstretch>
              </sizepolicy>
             </property>
             <property name="frameShape">
              <enum>QFrame::NoFrame</enum>
             </property>
             <property name="frameShadow">
              <enum>QFrame::Plain</enum>
             </property>
            </widget>
           </item>
          </layout>
         </widget>
         <widget class="QWidget" name="mOptsPage_Variables">
          <layout class="QVBoxLayout" name="verticalLayout_4">
           <property name="leftMargin">
            <number>0</number>
           </property>
           <property name="topMargin">
            <number>0</number>
           </property>
           <property name="rightMargin">
            <number>0</number>
           </property>
           <property name="bottomMargin">
            <number>0</number>
           </property>
           <item>
            <widget class="QGroupBox" name="groupBox_4">
             <property name="title">
              <string>Variables</string>
             </property>
             <layout class="QHBoxLayout" name="horizontalLayout_9">
              <item>
               <widget class="QgsVariableEditorWidget" name="mVariableEditor" native="true">
                <property name="settingGroup" stdset="0">
                 <string notr="true">projectProperties</string>
                </property>
               </widget>
              </item>
             </layout>
            </widget>
           </item>
          </layout>
         </widget>
         <widget class="QWidget" name="mOptsPage_Legend">
          <layout class="QVBoxLayout" name="verticalLayout_8">
           <property name="leftMargin">
            <number>0</number>
           </property>
           <property name="topMargin">
            <number>0</number>
           </property>
           <property name="rightMargin">
            <number>0</number>
           </property>
           <property name="bottomMargin">
            <number>0</number>
           </property>
           <item>
            <widget class="QGroupBox" name="groupBox_3">
             <property name="title">
              <string>Embedded widgets in legend</string>
             </property>
             <layout class="QVBoxLayout" name="verticalLayout_22">
              <item>
               <widget class="QgsLayerTreeEmbeddedConfigWidget" name="mLegendConfigEmbeddedWidget" native="true"/>
              </item>
             </layout>
            </widget>
           </item>
          </layout>
         </widget>
         <widget class="QWidget" name="mOptsPage_DataDependencies">
          <layout class="QVBoxLayout" name="verticalLayout_29">
           <property name="leftMargin">
            <number>0</number>
           </property>
           <property name="topMargin">
            <number>0</number>
           </property>
           <property name="rightMargin">
            <number>0</number>
           </property>
           <property name="bottomMargin">
            <number>0</number>
           </property>
           <item>
            <widget class="QGroupBox" name="groupBox_5">
             <property name="title">
              <string>Data dependencies</string>
             </property>
             <layout class="QVBoxLayout" name="verticalLayout_24">
              <item>
               <widget class="QLabel" name="label1">
                <property name="text">
                 <string>Features in this layer may be updated when the layers selected below are changed</string>
                </property>
                <property name="wordWrap">
                 <bool>true</bool>
                </property>
               </widget>
              </item>
              <item>
               <widget class="QgsLayerTreeView" name="mLayersDependenciesTreeView">
                <property name="enabled">
                 <bool>true</bool>
                </property>
               </widget>
              </item>
              <item>
               <widget class="QLabel" name="label_4">
                <property name="text">
                 <string>Selected dependent layers should include any layers which may externally alter the data in this layer. For instance, layers with database triggers or custom PyQGIS scripting which alter this layer should be selected. Correctly specifying dependent layers allows QGIS to invalidate caches for this layer when the dependent layers are altered.</string>
                </property>
                <property name="wordWrap">
                 <bool>true</bool>
                </property>
               </widget>
              </item>
              <item>
               <spacer name="verticalSpacer_4">
                <property name="orientation">
                 <enum>Qt::Vertical</enum>
                </property>
                <property name="sizeHint" stdset="0">
                 <size>
                  <width>20</width>
                  <height>40</height>
                 </size>
                </property>
               </spacer>
              </item>
             </layout>
            </widget>
           </item>
          </layout>
         </widget>
         <widget class="QWidget" name="mOptsPage_Server">
          <layout class="QVBoxLayout" name="verticalLayout_14">
           <property name="leftMargin">
            <number>0</number>
           </property>
           <property name="topMargin">
            <number>0</number>
           </property>
           <property name="rightMargin">
            <number>0</number>
           </property>
           <property name="bottomMargin">
            <number>0</number>
           </property>
           <item>
            <widget class="QgsScrollArea" name="scrollArea">
             <property name="frameShape">
              <enum>QFrame::NoFrame</enum>
             </property>
             <property name="widgetResizable">
              <bool>true</bool>
             </property>
             <widget class="QWidget" name="scrollAreaWidgetContents">
              <property name="geometry">
               <rect>
                <x>0</x>
                <y>0</y>
                <width>359</width>
                <height>527</height>
               </rect>
              </property>
              <layout class="QVBoxLayout" name="verticalLayout_13">
               <property name="leftMargin">
                <number>0</number>
               </property>
               <property name="topMargin">
                <number>0</number>
               </property>
               <property name="rightMargin">
                <number>0</number>
               </property>
               <property name="bottomMargin">
                <number>0</number>
               </property>
               <item>
                <widget class="QgsCollapsibleGroupBox" name="mMetaDescriptionGrpBx">
                 <property name="title">
                  <string>Description</string>
                 </property>
                 <property name="syncGroup" stdset="0">
                  <string notr="true">vectormeta</string>
                 </property>
                 <layout class="QGridLayout" name="gridLayout_5">
                  <item row="1" column="0">
                   <widget class="QLabel" name="mLayerTitleLabel">
                    <property name="text">
                     <string>Title</string>
                    </property>
                   </widget>
                  </item>
                  <item row="5" column="1">
                   <widget class="QLineEdit" name="mLayerKeywordListLineEdit">
                    <property name="toolTip">
                     <string>List of keywords separated by comma to help catalog searching.</string>
                    </property>
                    <property name="placeholderText">
                     <string>List of keywords separated by comma to help catalog searching.</string>
                    </property>
                   </widget>
                  </item>
                  <item row="6" column="1">
                   <layout class="QHBoxLayout" name="horizontalLayout_7">
                    <item>
                     <widget class="QLineEdit" name="mLayerDataUrlLineEdit">
                      <property name="toolTip">
                       <string>An URL of the data presentation.</string>
                      </property>
                      <property name="placeholderText">
                       <string>An URL of the data presentation.</string>
                      </property>
                     </widget>
                    </item>
                    <item>
                     <widget class="QLabel" name="mLayerDataUrlFormatLabel">
                      <property name="text">
                       <string>Format</string>
                      </property>
                     </widget>
                    </item>
                    <item>
                     <widget class="QComboBox" name="mLayerDataUrlFormatComboBox">
                      <item>
                       <property name="text">
                        <string notr="true">text/html</string>
                       </property>
                      </item>
                      <item>
                       <property name="text">
                        <string notr="true">text/plain</string>
                       </property>
                      </item>
                      <item>
                       <property name="text">
                        <string notr="true">application/pdf</string>
                       </property>
                      </item>
                     </widget>
                    </item>
                   </layout>
                  </item>
                  <item row="5" column="0">
                   <widget class="QLabel" name="mLayerKeywordListLabel">
                    <property name="text">
                     <string>Keyword list</string>
                    </property>
                   </widget>
                  </item>
                  <item row="0" column="0">
                   <widget class="QLabel" name="mLayerShortNameLabel">
                    <property name="text">
                     <string>Short name</string>
                    </property>
                   </widget>
                  </item>
                  <item row="0" column="1">
                   <widget class="QLineEdit" name="mLayerShortNameLineEdit">
                    <property name="toolTip">
                     <string>A name used to identify the layer. The short name is a text string used for machine-to-machine communication.</string>
                    </property>
                    <property name="inputMask">
                     <string/>
                    </property>
                    <property name="text">
                     <string/>
                    </property>
                    <property name="placeholderText">
                     <string>A name used to identify the layer. The short name is a text string used for machine-to-machine communication.</string>
                    </property>
                   </widget>
                  </item>
                  <item row="1" column="1">
                   <widget class="QLineEdit" name="mLayerTitleLineEdit">
                    <property name="toolTip">
                     <string>The title is for the benefit of humans to identify layer.</string>
                    </property>
                    <property name="placeholderText">
                     <string>The title is for the benefit of humans to identify layer.</string>
                    </property>
                   </widget>
                  </item>
                  <item row="3" column="0">
                   <widget class="QLabel" name="mLayerAbstractLabel">
                    <property name="text">
                     <string>Abstract</string>
                    </property>
                   </widget>
                  </item>
                  <item row="3" column="1">
                   <widget class="QTextEdit" name="mLayerAbstractTextEdit">
                    <property name="sizePolicy">
                     <sizepolicy hsizetype="Expanding" vsizetype="Minimum">
                      <horstretch>0</horstretch>
                      <verstretch>0</verstretch>
                     </sizepolicy>
                    </property>
                    <property name="maximumSize">
                     <size>
                      <width>16777215</width>
                      <height>50</height>
                     </size>
                    </property>
                    <property name="toolTip">
                     <string>The abstract is a descriptive narrative providing more information about the layer.</string>
                    </property>
                   </widget>
                  </item>
                  <item row="6" column="0">
                   <widget class="QLabel" name="mLayerDataUrlLabel">
                    <property name="text">
                     <string>DataUrl</string>
                    </property>
                   </widget>
                  </item>
                 </layout>
                </widget>
               </item>
               <item>
                <widget class="QgsCollapsibleGroupBox" name="mMetaAttributionGrpBx">
                 <property name="title">
                  <string>Attribution</string>
                 </property>
                 <property name="syncGroup" stdset="0">
                  <string notr="true">vectormeta</string>
                 </property>
                 <layout class="QGridLayout" name="gridLayout_7">
                  <item row="0" column="0">
                   <widget class="QLabel" name="mLayerAttributionLabel">
                    <property name="text">
                     <string>Title</string>
                    </property>
                   </widget>
                  </item>
                  <item row="0" column="1">
                   <widget class="QLineEdit" name="mLayerAttributionLineEdit">
                    <property name="toolTip">
                     <string>Attribution's title indicates the provider of the layer.</string>
                    </property>
                    <property name="placeholderText">
                     <string>Attribution's title indicates the provider of the data layer.</string>
                    </property>
                   </widget>
                  </item>
                  <item row="2" column="0">
                   <widget class="QLabel" name="mLayerAttributionUrlLabel">
                    <property name="text">
                     <string>Url</string>
                    </property>
                   </widget>
                  </item>
                  <item row="2" column="1">
                   <widget class="QLineEdit" name="mLayerAttributionUrlLineEdit">
                    <property name="toolTip">
                     <string>Attribution's url gives a link to the webpage of the provider of the data layer.</string>
                    </property>
                    <property name="placeholderText">
                     <string>Attribution's url gives a link to the webpage of the provider of the data layer.</string>
                    </property>
                   </widget>
                  </item>
                 </layout>
                </widget>
               </item>
               <item>
                <widget class="QgsCollapsibleGroupBox" name="mMetaMetaUrlGrpBx">
                 <property name="title">
                  <string>MetadataUrl</string>
                 </property>
                 <property name="syncGroup" stdset="0">
                  <string notr="true">vectormeta</string>
                 </property>
                 <layout class="QGridLayout" name="gridLayout_9">
                  <item row="0" column="0">
                   <widget class="QLabel" name="mLayerMetadataUrlLabel">
                    <property name="text">
                     <string>Url</string>
                    </property>
                   </widget>
                  </item>
                  <item row="0" column="1">
                   <widget class="QLineEdit" name="mLayerMetadataUrlLineEdit">
                    <property name="toolTip">
                     <string>The URL of the metadata document.</string>
                    </property>
                    <property name="placeholderText">
                     <string>The URL of the metadata document.</string>
                    </property>
                   </widget>
                  </item>
                  <item row="1" column="1">
                   <layout class="QHBoxLayout" name="horizontalLayout_8">
                    <item>
                     <widget class="QLabel" name="mLayerMetadataUrlTypeLabel">
                      <property name="text">
                       <string>Type</string>
                      </property>
                     </widget>
                    </item>
                    <item>
                     <widget class="QComboBox" name="mLayerMetadataUrlTypeComboBox">
                      <item>
                       <property name="text">
                        <string notr="true"/>
                       </property>
                      </item>
                      <item>
                       <property name="text">
                        <string notr="true" extracomment="FGDC-STD-001-1988">FGDC</string>
                       </property>
                      </item>
                      <item>
                       <property name="text">
                        <string notr="true" extracomment="ISO 19115">TC211</string>
                       </property>
                      </item>
                     </widget>
                    </item>
                    <item>
                     <widget class="QLabel" name="mLayerMetadataUrlFormatLabel">
                      <property name="text">
                       <string>Format</string>
                      </property>
                     </widget>
                    </item>
                    <item>
                     <widget class="QComboBox" name="mLayerMetadataUrlFormatComboBox">
                      <item>
                       <property name="text">
                        <string notr="true"/>
                       </property>
                      </item>
                      <item>
                       <property name="text">
                        <string notr="true">text/plain</string>
                       </property>
                      </item>
                      <item>
                       <property name="text">
                        <string notr="true">text/xml</string>
                       </property>
                      </item>
                     </widget>
                    </item>
                    <item>
                     <spacer name="horizontalSpacer_5">
                      <property name="orientation">
                       <enum>Qt::Horizontal</enum>
                      </property>
                      <property name="sizeHint" stdset="0">
                       <size>
                        <width>40</width>
                        <height>20</height>
                       </size>
                      </property>
                     </spacer>
                    </item>
                   </layout>
                  </item>
                 </layout>
                </widget>
               </item>
               <item>
                <widget class="QgsCollapsibleGroupBox" name="mMetaLegendGrpBx">
                 <property name="title">
                  <string>LegendUrl</string>
                 </property>
                 <layout class="QGridLayout" name="gridLayout_2">
                  <item row="0" column="0">
                   <layout class="QHBoxLayout" name="horizontalLayout_2">
                    <item>
                     <widget class="QLabel" name="mLayerLegendUrlLabel">
                      <property name="text">
                       <string>Url</string>
                      </property>
                     </widget>
                    </item>
                    <item>
                     <widget class="QLineEdit" name="mLayerLegendUrlLineEdit">
                      <property name="toolTip">
                       <string>An URL of the legend image.</string>
                      </property>
                      <property name="placeholderText">
                       <string>An URL of the legend image.</string>
                      </property>
                     </widget>
                    </item>
                    <item>
                     <widget class="QLabel" name="mLayerLegendUrlFormatLabel">
                      <property name="text">
                       <string>Format</string>
                      </property>
                     </widget>
                    </item>
                    <item>
                     <widget class="QComboBox" name="mLayerLegendUrlFormatComboBox">
                      <property name="minimumSize">
                       <size>
                        <width>137</width>
                        <height>0</height>
                       </size>
                      </property>
                      <property name="currentIndex">
                       <number>0</number>
                      </property>
                      <item>
                       <property name="text">
                        <string>image/png</string>
                       </property>
                      </item>
                      <item>
                       <property name="text">
                        <string>image/jpeg</string>
                       </property>
                      </item>
                      <item>
                       <property name="text">
                        <string>image/jpg</string>
                       </property>
                      </item>
                     </widget>
                    </item>
                   </layout>
                  </item>
                 </layout>
                </widget>
               </item>
               <item>
                <spacer name="verticalSpacer">
                 <property name="orientation">
                  <enum>Qt::Vertical</enum>
                 </property>
                 <property name="sizeHint" stdset="0">
                  <size>
                   <width>20</width>
                   <height>0</height>
                  </size>
                 </property>
                </spacer>
               </item>
              </layout>
             </widget>
            </widget>
           </item>
          </layout>
         </widget>
        </widget>
       </item>
      </layout>
     </widget>
    </widget>
   </item>
   <item row="1" column="0">
    <widget class="QFrame" name="mButtonBoxFrame">
     <property name="sizePolicy">
      <sizepolicy hsizetype="Preferred" vsizetype="Maximum">
       <horstretch>0</horstretch>
       <verstretch>0</verstretch>
      </sizepolicy>
     </property>
     <property name="frameShape">
      <enum>QFrame::NoFrame</enum>
     </property>
     <property name="frameShadow">
      <enum>QFrame::Raised</enum>
     </property>
     <layout class="QGridLayout" name="gridLayout_btnbox">
      <property name="leftMargin">
       <number>0</number>
      </property>
      <property name="topMargin">
       <number>0</number>
      </property>
      <property name="rightMargin">
       <number>0</number>
      </property>
      <property name="bottomMargin">
       <number>0</number>
      </property>
      <item row="2" column="1" colspan="4">
       <widget class="QDialogButtonBox" name="buttonBox">
        <property name="orientation">
         <enum>Qt::Horizontal</enum>
        </property>
        <property name="standardButtons">
         <set>QDialogButtonBox::Apply|QDialogButtonBox::Cancel|QDialogButtonBox::Help|QDialogButtonBox::Ok</set>
        </property>
       </widget>
      </item>
     </layout>
    </widget>
   </item>
  </layout>
 </widget>
 <customwidgets>
  <customwidget>
   <class>QgsCollapsibleGroupBox</class>
   <extends>QGroupBox</extends>
   <header>qgscollapsiblegroupbox.h</header>
   <container>1</container>
  </customwidget>
  <customwidget>
   <class>QgsFieldExpressionWidget</class>
   <extends>QWidget</extends>
   <header>qgsfieldexpressionwidget.h</header>
   <container>1</container>
  </customwidget>
  <customwidget>
<<<<<<< HEAD
   <class>QgsScrollArea</class>
   <extends>QScrollArea</extends>
   <header>qgsscrollarea.h</header>
   <container>1</container>
  </customwidget>
  <customwidget>
   <class>QgsLayerTreeView</class>
   <extends>QTreeView</extends>
   <header>qgslayertreeview.h</header>
   <container>1</container>
=======
   <class>QgsFilterLineEdit</class>
   <extends>QLineEdit</extends>
   <header>qgsfilterlineedit.h</header>
>>>>>>> f9f5aafa
  </customwidget>
  <customwidget>
   <class>QgsProjectionSelectionWidget</class>
   <extends>QWidget</extends>
   <header>qgsprojectionselectionwidget.h</header>
   <container>1</container>
  </customwidget>
  <customwidget>
   <class>QgsScaleRangeWidget</class>
   <extends>QWidget</extends>
   <header>qgsscalerangewidget.h</header>
  </customwidget>
  <customwidget>
   <class>QgsScrollArea</class>
   <extends>QScrollArea</extends>
   <header>qgsscrollarea.h</header>
   <container>1</container>
  </customwidget>
  <customwidget>
   <class>QgsLayerTreeEmbeddedConfigWidget</class>
   <extends>QWidget</extends>
   <header>qgslayertreeembeddedconfigwidget.h</header>
   <container>1</container>
  </customwidget>
  <customwidget>
   <class>QgsLayerTreeView</class>
   <extends>QTreeView</extends>
   <header>qgslayertreeview.h</header>
   <container>1</container>
  </customwidget>
  <customwidget>
   <class>QgsVariableEditorWidget</class>
   <extends>QWidget</extends>
   <header location="global">qgsvariableeditorwidget.h</header>
   <container>1</container>
  </customwidget>
  <customwidget>
   <class>QgsScaleComboBox</class>
   <extends>QComboBox</extends>
   <header>qgsscalecombobox.h</header>
  </customwidget>
  <customwidget>
   <class>QgsCodeEditorHTML</class>
   <extends>QWidget</extends>
   <header>qgscodeeditorhtml.h</header>
  </customwidget>
 </customwidgets>
 <tabstops>
  <tabstop>mOptionsListWidget</tabstop>
  <tabstop>mSearchLineEdit</tabstop>
  <tabstop>teMetadataViewer</tabstop>
  <tabstop>scrollArea</tabstop>
  <tabstop>mLayerShortNameLineEdit</tabstop>
  <tabstop>mLayerTitleLineEdit</tabstop>
  <tabstop>mLayerAbstractTextEdit</tabstop>
  <tabstop>mLayerKeywordListLineEdit</tabstop>
  <tabstop>mLayerDataUrlLineEdit</tabstop>
  <tabstop>mLayerDataUrlFormatComboBox</tabstop>
  <tabstop>mLayerAttributionLineEdit</tabstop>
  <tabstop>mLayerAttributionUrlLineEdit</tabstop>
  <tabstop>mLayerMetadataUrlLineEdit</tabstop>
  <tabstop>mLayerMetadataUrlTypeComboBox</tabstop>
  <tabstop>mLayerMetadataUrlFormatComboBox</tabstop>
  <tabstop>mLayerLegendUrlLineEdit</tabstop>
  <tabstop>mLayerLegendUrlFormatComboBox</tabstop>
  <tabstop>scrollArea_4</tabstop>
  <tabstop>cboProviderEncoding</tabstop>
  <tabstop>indexGroupBox_2</tabstop>
  <tabstop>mCrsSelector</tabstop>
  <tabstop>pbnIndex</tabstop>
  <tabstop>pbnUpdateExtents</tabstop>
  <tabstop>txtSubsetSQL</tabstop>
  <tabstop>pbnQueryBuilder</tabstop>
  <tabstop>scrollArea_3</tabstop>
  <tabstop>scrollArea_5</tabstop>
  <tabstop>scrollArea_19</tabstop>
  <tabstop>mScaleVisibilityGroupBox</tabstop>
  <tabstop>mScaleRangeWidget</tabstop>
  <tabstop>mSimplifyDrawingGroupBox</tabstop>
  <tabstop>mSimplifyDrawingSpinBox</tabstop>
  <tabstop>mSimplifyAlgorithmComboBox</tabstop>
  <tabstop>mSimplifyDrawingAtProvider</tabstop>
  <tabstop>mSimplifyMaximumScaleComboBox</tabstop>
  <tabstop>mForceRasterCheckBox</tabstop>
  <tabstop>mRefreshLayerCheckBox</tabstop>
  <tabstop>mRefreshLayerIntervalSpinBox</tabstop>
  <tabstop>mDisplayExpressionWidget</tabstop>
  <tabstop>scrollArea_6</tabstop>
  <tabstop>mJoinTreeWidget</tabstop>
  <tabstop>mLayersDependenciesTreeView</tabstop>
  <tabstop>mButtonRemoveJoin</tabstop>
  <tabstop>scrollArea_7</tabstop>
  <tabstop>mButtonAddJoin</tabstop>
  <tabstop>mInsertExpressionButton</tabstop>
  <tabstop>mButtonEditJoin</tabstop>
  <tabstop>mMapTipExpressionFieldWidget</tabstop>
 </tabstops>
 <resources>
  <include location="../../images/images.qrc"/>
 </resources>
 <connections>
  <connection>
   <sender>mOptionsListWidget</sender>
   <signal>currentRowChanged(int)</signal>
   <receiver>mOptionsStackedWidget</receiver>
   <slot>setCurrentIndex(int)</slot>
   <hints>
    <hint type="sourcelabel">
     <x>86</x>
     <y>325</y>
    </hint>
    <hint type="destinationlabel">
     <x>794</x>
     <y>14</y>
    </hint>
   </hints>
  </connection>
  <connection>
   <sender>mRefreshLayerNotificationCheckBox</sender>
   <signal>toggled(bool)</signal>
   <receiver>mNotificationFrame</receiver>
   <slot>setEnabled(bool)</slot>
   <hints>
    <hint type="sourcelabel">
     <x>260</x>
     <y>363</y>
    </hint>
    <hint type="destinationlabel">
     <x>587</x>
     <y>364</y>
    </hint>
   </hints>
  </connection>
  <connection>
   <sender>mNotificationMessageCheckBox</sender>
   <signal>toggled(bool)</signal>
   <receiver>mNotifyMessagValueLineEdit</receiver>
   <slot>setEnabled(bool)</slot>
   <hints>
    <hint type="sourcelabel">
     <x>426</x>
     <y>363</y>
    </hint>
    <hint type="destinationlabel">
     <x>652</x>
     <y>364</y>
    </hint>
   </hints>
  </connection>
 </connections>
</ui><|MERGE_RESOLUTION|>--- conflicted
+++ resolved
@@ -336,11 +336,7 @@
           </sizepolicy>
          </property>
          <property name="currentIndex">
-<<<<<<< HEAD
-          <number>6</number>
-=======
           <number>2</number>
->>>>>>> f9f5aafa
          </property>
          <widget class="QWidget" name="mOptsPage_Information">
           <layout class="QVBoxLayout" name="verticalLayout_5">
@@ -416,13 +412,8 @@
                <rect>
                 <x>0</x>
                 <y>0</y>
-<<<<<<< HEAD
-                <width>371</width>
-                <height>652</height>
-=======
                 <width>644</width>
                 <height>522</height>
->>>>>>> f9f5aafa
                </rect>
               </property>
               <layout class="QVBoxLayout" name="verticalLayout_9">
@@ -710,13 +701,8 @@
                <rect>
                 <x>0</x>
                 <y>0</y>
-<<<<<<< HEAD
-                <width>662</width>
-                <height>534</height>
-=======
                 <width>644</width>
                 <height>522</height>
->>>>>>> f9f5aafa
                </rect>
               </property>
               <layout class="QVBoxLayout" name="verticalLayout_18">
@@ -733,7 +719,6 @@
                 <number>0</number>
                </property>
                <item>
-<<<<<<< HEAD
                 <widget class="QgsCollapsibleGroupBox" name="groupBox_6">
                  <property name="title">
                   <string>Settings</string>
@@ -972,8 +957,6 @@
                 <number>0</number>
                </property>
                <item>
-=======
->>>>>>> f9f5aafa
                 <widget class="QStackedWidget" name="widgetStackRenderers">
                  <property name="sizePolicy">
                   <sizepolicy hsizetype="Expanding" vsizetype="Expanding">
@@ -1057,13 +1040,8 @@
                <rect>
                 <x>0</x>
                 <y>0</y>
-<<<<<<< HEAD
-                <width>662</width>
-                <height>534</height>
-=======
                 <width>644</width>
                 <height>522</height>
->>>>>>> f9f5aafa
                </rect>
               </property>
               <layout class="QVBoxLayout" name="verticalLayout_20">
@@ -1188,13 +1166,8 @@
                <rect>
                 <x>0</x>
                 <y>0</y>
-<<<<<<< HEAD
-                <width>725</width>
-                <height>520</height>
-=======
                 <width>673</width>
                 <height>507</height>
->>>>>>> f9f5aafa
                </rect>
               </property>
               <layout class="QVBoxLayout" name="verticalLayout_32">
@@ -1683,13 +1656,8 @@
                <rect>
                 <x>0</x>
                 <y>0</y>
-<<<<<<< HEAD
-                <width>113</width>
-                <height>110</height>
-=======
                 <width>199</width>
                 <height>123</height>
->>>>>>> f9f5aafa
                </rect>
               </property>
               <layout class="QVBoxLayout" name="verticalLayout_23">
@@ -2417,7 +2385,6 @@
    <container>1</container>
   </customwidget>
   <customwidget>
-<<<<<<< HEAD
    <class>QgsScrollArea</class>
    <extends>QScrollArea</extends>
    <header>qgsscrollarea.h</header>
@@ -2428,11 +2395,11 @@
    <extends>QTreeView</extends>
    <header>qgslayertreeview.h</header>
    <container>1</container>
-=======
+  </customwidget>
+  <customwidget>
    <class>QgsFilterLineEdit</class>
    <extends>QLineEdit</extends>
    <header>qgsfilterlineedit.h</header>
->>>>>>> f9f5aafa
   </customwidget>
   <customwidget>
    <class>QgsProjectionSelectionWidget</class>
