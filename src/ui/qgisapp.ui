<?xml version="1.0" encoding="UTF-8"?>
<ui version="4.0">
 <class>MainWindow</class>
 <widget class="QMainWindow" name="MainWindow">
  <property name="geometry">
   <rect>
    <x>0</x>
    <y>0</y>
    <width>1052</width>
    <height>489</height>
   </rect>
  </property>
  <widget class="QWidget" name="centralwidget"/>
  <widget class="QMenuBar" name="menubar">
   <property name="geometry">
    <rect>
     <x>0</x>
     <y>0</y>
     <width>1052</width>
<<<<<<< HEAD
     <height>28</height>
=======
     <height>27</height>
>>>>>>> 70b68be6
    </rect>
   </property>
   <widget class="QMenu" name="mEditMenu">
    <property name="title">
     <string>&amp;Edit</string>
    </property>
    <addaction name="mActionUndo"/>
    <addaction name="mActionRedo"/>
    <addaction name="separator"/>
    <addaction name="mActionCutFeatures"/>
    <addaction name="mActionCopyFeatures"/>
    <addaction name="mActionPasteFeatures"/>
    <addaction name="separator"/>
    <addaction name="mActionAddFeature"/>
    <addaction name="mActionMoveFeature"/>
    <addaction name="mActionDeleteSelected"/>
    <addaction name="separator"/>
    <addaction name="mActionSimplifyFeature"/>
    <addaction name="mActionAddRing"/>
    <addaction name="mActionAddPart"/>
    <addaction name="mActionDeleteRing"/>
    <addaction name="mActionDeletePart"/>
    <addaction name="mActionReshapeFeatures"/>
    <addaction name="mActionOffsetCurve"/>
    <addaction name="mActionSplitFeatures"/>
    <addaction name="mActionMergeFeatures"/>
    <addaction name="mActionMergeFeatureAttributes"/>
    <addaction name="mActionNodeTool"/>
    <addaction name="mActionRotatePointSymbols"/>
   </widget>
   <widget class="QMenu" name="mFileMenu">
    <property name="title">
     <string>&amp;File</string>
    </property>
    <widget class="QMenu" name="mRecentProjectsMenu">
     <property name="title">
      <string>&amp;Open Recent Projects</string>
     </property>
    </widget>
    <widget class="QMenu" name="mPrintComposersMenu">
     <property name="title">
      <string>Print Composers</string>
     </property>
    </widget>
    <addaction name="mActionNewProject"/>
    <addaction name="mActionOpenProject"/>
    <addaction name="separator"/>
    <addaction name="mRecentProjectsMenu"/>
    <addaction name="mActionSaveProject"/>
    <addaction name="mActionSaveProjectAs"/>
    <addaction name="mActionSaveMapAsImage"/>
    <addaction name="separator"/>
    <addaction name="mActionNewPrintComposer"/>
    <addaction name="mActionShowComposerManager"/>
    <addaction name="mPrintComposersMenu"/>
    <addaction name="separator"/>
    <addaction name="mActionExit"/>
   </widget>
   <widget class="QMenu" name="mViewMenu">
    <property name="title">
     <string>&amp;View</string>
    </property>
    <widget class="QMenu" name="menuSelect">
     <property name="title">
      <string>Select</string>
     </property>
     <addaction name="mActionSelect"/>
     <addaction name="mActionSelectRectangle"/>
     <addaction name="mActionSelectPolygon"/>
     <addaction name="mActionSelectFreehand"/>
     <addaction name="mActionSelectRadius"/>
     <addaction name="mActionDeselectAll"/>
    </widget>
    <widget class="QMenu" name="menuMeasure">
     <property name="title">
      <string>Measure</string>
     </property>
     <addaction name="mActionMeasure"/>
     <addaction name="mActionMeasureArea"/>
     <addaction name="mActionMeasureAngle"/>
    </widget>
    <widget class="QMenu" name="menuDecorations">
     <property name="title">
      <string>&amp;Decorations</string>
     </property>
     <addaction name="mActionDecorationCopyright"/>
     <addaction name="mActionDecorationNorthArrow"/>
     <addaction name="mActionDecorationScaleBar"/>
    </widget>
    <addaction name="mActionPan"/>
    <addaction name="mActionPanToSelected"/>
    <addaction name="mActionZoomIn"/>
    <addaction name="mActionZoomOut"/>
    <addaction name="separator"/>
    <addaction name="menuSelect"/>
    <addaction name="mActionIdentify"/>
    <addaction name="menuMeasure"/>
    <addaction name="separator"/>
    <addaction name="mActionZoomFullExtent"/>
    <addaction name="mActionZoomToLayer"/>
    <addaction name="mActionZoomToSelected"/>
    <addaction name="mActionZoomLast"/>
    <addaction name="mActionZoomNext"/>
    <addaction name="mActionZoomActualSize"/>
    <addaction name="separator"/>
    <addaction name="menuDecorations"/>
    <addaction name="mActionMapTips"/>
    <addaction name="mActionNewBookmark"/>
    <addaction name="mActionShowBookmarks"/>
    <addaction name="mActionDraw"/>
   </widget>
   <widget class="QMenu" name="mLayerMenu">
    <property name="title">
     <string>&amp;Layer</string>
    </property>
    <widget class="QMenu" name="menuNew">
     <property name="title">
      <string>New</string>
     </property>
     <addaction name="mActionNewVectorLayer"/>
     <addaction name="mActionNewSpatialiteLayer"/>
    </widget>
    <addaction name="menuNew"/>
    <addaction name="mActionEmbedLayers"/>
    <addaction name="mActionAddOgrLayer"/>
    <addaction name="mActionAddRasterLayer"/>
    <addaction name="mActionAddPgLayer"/>
    <addaction name="mActionAddSpatiaLiteLayer"/>
    <addaction name="mActionAddMssqlLayer"/>
    <addaction name="mActionAddWmsLayer"/>
    <addaction name="mActionAddLayerSeparator"/>
    <addaction name="mActionAddWcsLayer"/>
    <addaction name="mActionAddWfsLayer"/>
    <addaction name="separator"/>
    <addaction name="mActionCopyStyle"/>
    <addaction name="mActionPasteStyle"/>
    <addaction name="separator"/>
    <addaction name="mActionOpenTable"/>
    <addaction name="mActionSaveEdits"/>
    <addaction name="mActionToggleEditing"/>
    <addaction name="mActionLayerSaveAs"/>
    <addaction name="mActionLayerSelectionSaveAs"/>
    <addaction name="mActionRemoveLayer"/>
    <addaction name="mActionSetLayerCRS"/>
    <addaction name="mActionSetProjectCRSFromLayer"/>
    <addaction name="mActionLayerProperties"/>
    <addaction name="mActionLayerSubsetString"/>
    <addaction name="mActionLabeling"/>
    <addaction name="separator"/>
    <addaction name="mActionAddToOverview"/>
    <addaction name="mActionAddAllToOverview"/>
    <addaction name="mActionRemoveAllFromOverview"/>
    <addaction name="separator"/>
    <addaction name="mActionShowAllLayers"/>
    <addaction name="mActionHideAllLayers"/>
   </widget>
   <widget class="QMenu" name="mPluginMenu">
    <property name="title">
     <string>&amp;Plugins</string>
    </property>
    <addaction name="mActionManagePlugins"/>
    <addaction name="separator"/>
    <addaction name="mActionShowPythonDialog"/>
   </widget>
   <widget class="QMenu" name="mRasterMenu">
    <property name="title">
     <string>&amp;Raster</string>
    </property>
    <addaction name="mActionShowRasterCalculator"/>
   </widget>
   <widget class="QMenu" name="mHelpMenu">
    <property name="title">
     <string>&amp;Help</string>
    </property>
    <addaction name="mActionHelpContents"/>
    <addaction name="mActionHelpAPI"/>
    <addaction name="separator"/>
    <addaction name="mActionQgisHomePage"/>
    <addaction name="mActionCheckQgisVersion"/>
    <addaction name="separator"/>
    <addaction name="mActionAbout"/>
    <addaction name="mActionSponsors"/>
   </widget>
   <widget class="QMenu" name="mSettingsMenu">
    <property name="title">
     <string>&amp;Settings</string>
    </property>
    <addaction name="mActionProjectProperties"/>
    <addaction name="mActionCustomProjection"/>
    <addaction name="mActionStyleManagerV2"/>
    <addaction name="mActionConfigureShortcuts"/>
    <addaction name="mActionCustomization"/>
    <addaction name="mActionOptions"/>
    <addaction name="mActionSnappingOptions"/>
   </widget>
   <addaction name="mFileMenu"/>
   <addaction name="mEditMenu"/>
   <addaction name="mViewMenu"/>
   <addaction name="mLayerMenu"/>
   <addaction name="mSettingsMenu"/>
   <addaction name="mPluginMenu"/>
   <addaction name="mRasterMenu"/>
   <addaction name="mHelpMenu"/>
  </widget>
  <widget class="QStatusBar" name="statusbar"/>
  <widget class="QToolBar" name="mFileToolBar">
   <property name="windowTitle">
    <string>File</string>
   </property>
   <attribute name="toolBarArea">
    <enum>TopToolBarArea</enum>
   </attribute>
   <attribute name="toolBarBreak">
    <bool>false</bool>
   </attribute>
   <addaction name="mActionNewProject"/>
   <addaction name="mActionOpenProject"/>
   <addaction name="mActionSaveProject"/>
   <addaction name="mActionSaveProjectAs"/>
   <addaction name="mActionNewPrintComposer"/>
   <addaction name="mActionShowComposerManager"/>
  </widget>
  <widget class="QToolBar" name="mLayerToolBar">
   <property name="windowTitle">
    <string>Manage Layers</string>
   </property>
   <attribute name="toolBarArea">
    <enum>TopToolBarArea</enum>
   </attribute>
   <attribute name="toolBarBreak">
    <bool>false</bool>
   </attribute>
   <addaction name="mActionAddOgrLayer"/>
   <addaction name="mActionAddRasterLayer"/>
   <addaction name="mActionAddPgLayer"/>
   <addaction name="mActionAddSpatiaLiteLayer"/>
   <addaction name="mActionAddMssqlLayer"/>
   <addaction name="mActionAddWmsLayer"/>
   <addaction name="mActionAddWcsLayer"/>
   <addaction name="mActionAddWfsLayer"/>
   <addaction name="mActionNewVectorLayer"/>
   <addaction name="mActionRemoveLayer"/>
  </widget>
  <widget class="QToolBar" name="mDigitizeToolBar">
   <property name="windowTitle">
    <string>Digitizing</string>
   </property>
   <attribute name="toolBarArea">
    <enum>TopToolBarArea</enum>
   </attribute>
   <attribute name="toolBarBreak">
    <bool>true</bool>
   </attribute>
   <addaction name="mActionToggleEditing"/>
   <addaction name="mActionSaveEdits"/>
   <addaction name="mActionAddFeature"/>
   <addaction name="mActionMoveFeature"/>
   <addaction name="mActionNodeTool"/>
   <addaction name="mActionDeleteSelected"/>
   <addaction name="mActionCutFeatures"/>
   <addaction name="mActionCopyFeatures"/>
   <addaction name="mActionPasteFeatures"/>
  </widget>
  <widget class="QToolBar" name="mAdvancedDigitizeToolBar">
   <property name="windowTitle">
    <string>Advanced Digitizing</string>
   </property>
   <attribute name="toolBarArea">
    <enum>TopToolBarArea</enum>
   </attribute>
   <attribute name="toolBarBreak">
    <bool>false</bool>
   </attribute>
   <addaction name="mActionUndo"/>
   <addaction name="mActionRedo"/>
   <addaction name="mActionSimplifyFeature"/>
   <addaction name="mActionAddRing"/>
   <addaction name="mActionAddPart"/>
   <addaction name="mActionDeleteRing"/>
   <addaction name="mActionDeletePart"/>
   <addaction name="mActionReshapeFeatures"/>
   <addaction name="mActionOffsetCurve"/>
   <addaction name="mActionSplitFeatures"/>
   <addaction name="mActionMergeFeatures"/>
   <addaction name="mActionMergeFeatureAttributes"/>
   <addaction name="mActionRotatePointSymbols"/>
  </widget>
  <widget class="QToolBar" name="mMapNavToolBar">
   <property name="windowTitle">
    <string>Map Navigation</string>
   </property>
   <attribute name="toolBarArea">
    <enum>TopToolBarArea</enum>
   </attribute>
   <attribute name="toolBarBreak">
    <bool>false</bool>
   </attribute>
   <addaction name="mActionTouch"/>
   <addaction name="mActionPan"/>
   <addaction name="mActionPanToSelected"/>
   <addaction name="mActionZoomIn"/>
   <addaction name="mActionZoomOut"/>
   <addaction name="mActionZoomActualSize"/>
   <addaction name="mActionZoomFullExtent"/>
   <addaction name="mActionZoomToSelected"/>
   <addaction name="mActionZoomToLayer"/>
   <addaction name="mActionZoomLast"/>
   <addaction name="mActionZoomNext"/>
   <addaction name="mActionDraw"/>
  </widget>
  <widget class="QToolBar" name="mAttributesToolBar">
   <property name="windowTitle">
    <string>Attributes</string>
   </property>
   <attribute name="toolBarArea">
    <enum>TopToolBarArea</enum>
   </attribute>
   <attribute name="toolBarBreak">
    <bool>true</bool>
   </attribute>
   <addaction name="mActionIdentify"/>
   <addaction name="mActionDeselectAll"/>
   <addaction name="mActionOpenTable"/>
   <addaction name="mActionMapTips"/>
   <addaction name="mActionNewBookmark"/>
   <addaction name="mActionShowBookmarks"/>
  </widget>
  <widget class="QToolBar" name="mPluginToolBar">
   <property name="windowTitle">
    <string>Plugins</string>
   </property>
   <attribute name="toolBarArea">
    <enum>TopToolBarArea</enum>
   </attribute>
   <attribute name="toolBarBreak">
    <bool>false</bool>
   </attribute>
  </widget>
  <widget class="QToolBar" name="mHelpToolBar">
   <property name="windowTitle">
    <string>Help</string>
   </property>
   <attribute name="toolBarArea">
    <enum>TopToolBarArea</enum>
   </attribute>
   <attribute name="toolBarBreak">
    <bool>false</bool>
   </attribute>
   <addaction name="mActionHelpContents"/>
  </widget>
  <widget class="QToolBar" name="mRasterToolBar">
   <property name="windowTitle">
    <string>Raster</string>
   </property>
   <attribute name="toolBarArea">
    <enum>TopToolBarArea</enum>
   </attribute>
   <attribute name="toolBarBreak">
    <bool>false</bool>
   </attribute>
   <addaction name="mActionFullHistogramStretch"/>
   <addaction name="mActionLocalHistogramStretch"/>
  </widget>
  <widget class="QToolBar" name="mLabelToolBar">
   <property name="windowTitle">
    <string>Label</string>
   </property>
   <attribute name="toolBarArea">
    <enum>TopToolBarArea</enum>
   </attribute>
   <attribute name="toolBarBreak">
    <bool>false</bool>
   </attribute>
   <addaction name="mActionLabeling"/>
   <addaction name="mActionMoveLabel"/>
   <addaction name="mActionRotateLabel"/>
   <addaction name="mActionChangeLabelProperties"/>
  </widget>
  <widget class="QToolBar" name="mVectorToolBar">
   <property name="windowTitle">
    <string>Vector</string>
   </property>
   <attribute name="toolBarArea">
    <enum>TopToolBarArea</enum>
   </attribute>
   <attribute name="toolBarBreak">
    <bool>false</bool>
   </attribute>
  </widget>
  <widget class="QToolBar" name="mDatabaseToolBar">
   <property name="windowTitle">
    <string>Database</string>
   </property>
   <attribute name="toolBarArea">
    <enum>TopToolBarArea</enum>
   </attribute>
   <attribute name="toolBarBreak">
    <bool>false</bool>
   </attribute>
  </widget>
  <widget class="QToolBar" name="mWebToolBar">
   <property name="windowTitle">
    <string>Web</string>
   </property>
   <attribute name="toolBarArea">
    <enum>TopToolBarArea</enum>
   </attribute>
   <attribute name="toolBarBreak">
    <bool>false</bool>
   </attribute>
  </widget>
  <action name="mActionNewProject">
   <property name="icon">
    <iconset resource="../../images/images.qrc">
     <normaloff>:/images/themes/default/mActionFileNew.png</normaloff>:/images/themes/default/mActionFileNew.png</iconset>
   </property>
   <property name="text">
    <string>&amp;New Project</string>
   </property>
   <property name="shortcut">
    <string>Ctrl+N</string>
   </property>
  </action>
  <action name="mActionOpenProject">
   <property name="icon">
    <iconset resource="../../images/images.qrc">
     <normaloff>:/images/themes/default/mActionFileOpen.png</normaloff>:/images/themes/default/mActionFileOpen.png</iconset>
   </property>
   <property name="text">
    <string>&amp;Open Project...</string>
   </property>
   <property name="shortcut">
    <string>Ctrl+O</string>
   </property>
  </action>
  <action name="mActionSaveProject">
   <property name="icon">
    <iconset resource="../../images/images.qrc">
     <normaloff>:/images/themes/default/mActionFileSave.png</normaloff>:/images/themes/default/mActionFileSave.png</iconset>
   </property>
   <property name="text">
    <string>&amp;Save Project</string>
   </property>
   <property name="shortcut">
    <string>Ctrl+S</string>
   </property>
  </action>
  <action name="mActionSaveProjectAs">
   <property name="icon">
    <iconset resource="../../images/images.qrc">
     <normaloff>:/images/themes/default/mActionFileSaveAs.png</normaloff>:/images/themes/default/mActionFileSaveAs.png</iconset>
   </property>
   <property name="text">
    <string>Save Project &amp;As...</string>
   </property>
   <property name="shortcut">
    <string>Ctrl+Shift+S</string>
   </property>
  </action>
  <action name="mActionSaveMapAsImage">
   <property name="icon">
    <iconset resource="../../images/images.qrc">
     <normaloff>:/images/themes/default/mActionSaveMapAsImage.png</normaloff>:/images/themes/default/mActionSaveMapAsImage.png</iconset>
   </property>
   <property name="text">
    <string>Save as Image...</string>
   </property>
  </action>
  <action name="mActionNewPrintComposer">
   <property name="icon">
    <iconset resource="../../images/images.qrc">
     <normaloff>:/images/themes/default/mActionNewComposer.png</normaloff>:/images/themes/default/mActionNewComposer.png</iconset>
   </property>
   <property name="text">
    <string>&amp;New Print Composer</string>
   </property>
   <property name="shortcut">
    <string>Ctrl+P</string>
   </property>
  </action>
  <action name="mActionShowComposerManager">
   <property name="icon">
    <iconset resource="../../images/images.qrc">
     <normaloff>:/images/themes/default/mActionComposerManager.png</normaloff>:/images/themes/default/mActionComposerManager.png</iconset>
   </property>
   <property name="text">
    <string>Composer Manager...</string>
   </property>
  </action>
  <action name="mActionExit">
   <property name="icon">
    <iconset resource="../../images/images.qrc">
     <normaloff>:/images/themes/default/mActionFileExit.png</normaloff>:/images/themes/default/mActionFileExit.png</iconset>
   </property>
   <property name="text">
    <string>Exit</string>
   </property>
   <property name="shortcut">
    <string>Ctrl+Q</string>
   </property>
   <property name="menuRole">
    <enum>QAction::QuitRole</enum>
   </property>
  </action>
  <action name="mActionUndo">
   <property name="icon">
    <iconset resource="../../images/images.qrc">
     <normaloff>:/images/themes/default/mActionUndo.png</normaloff>:/images/themes/default/mActionUndo.png</iconset>
   </property>
   <property name="text">
    <string>&amp;Undo</string>
   </property>
   <property name="shortcut">
    <string>Ctrl+Z</string>
   </property>
  </action>
  <action name="mActionRedo">
   <property name="icon">
    <iconset resource="../../images/images.qrc">
     <normaloff>:/images/themes/default/mActionRedo.png</normaloff>:/images/themes/default/mActionRedo.png</iconset>
   </property>
   <property name="text">
    <string>&amp;Redo</string>
   </property>
   <property name="shortcut">
    <string>Ctrl+Shift+Z</string>
   </property>
  </action>
  <action name="mActionCutFeatures">
   <property name="icon">
    <iconset resource="../../images/images.qrc">
     <normaloff>:/images/themes/default/mActionEditCut.png</normaloff>:/images/themes/default/mActionEditCut.png</iconset>
   </property>
   <property name="text">
    <string>Cut Features</string>
   </property>
   <property name="shortcut">
    <string>Ctrl+X</string>
   </property>
  </action>
  <action name="mActionCopyFeatures">
   <property name="icon">
    <iconset resource="../../images/images.qrc">
     <normaloff>:/images/themes/default/mActionEditCopy.png</normaloff>:/images/themes/default/mActionEditCopy.png</iconset>
   </property>
   <property name="text">
    <string>Copy Features</string>
   </property>
   <property name="shortcut">
    <string>Ctrl+C</string>
   </property>
  </action>
  <action name="mActionPasteFeatures">
   <property name="icon">
    <iconset resource="../../images/images.qrc">
     <normaloff>:/images/themes/default/mActionEditPaste.png</normaloff>:/images/themes/default/mActionEditPaste.png</iconset>
   </property>
   <property name="text">
    <string>Paste Features</string>
   </property>
   <property name="shortcut">
    <string>Ctrl+V</string>
   </property>
  </action>
  <action name="mActionAddFeature">
   <property name="checkable">
    <bool>true</bool>
   </property>
   <property name="icon">
    <iconset>
     <normaloff>:/images/themes/default/mActionAddFeature.png</normaloff>:/images/themes/default/mActionAddFeature.png</iconset>
   </property>
   <property name="text">
    <string>Add Feature</string>
   </property>
   <property name="shortcut">
    <string>Ctrl+.</string>
   </property>
  </action>
  <action name="mActionMoveFeature">
   <property name="checkable">
    <bool>true</bool>
   </property>
   <property name="icon">
    <iconset resource="../../images/images.qrc">
     <normaloff>:/images/themes/default/mActionMoveFeature.png</normaloff>:/images/themes/default/mActionMoveFeature.png</iconset>
   </property>
   <property name="text">
    <string>Move Feature(s)</string>
   </property>
  </action>
  <action name="mActionReshapeFeatures">
   <property name="checkable">
    <bool>true</bool>
   </property>
   <property name="icon">
    <iconset resource="../../images/images.qrc">
     <normaloff>:/images/themes/default/mActionReshape.png</normaloff>:/images/themes/default/mActionReshape.png</iconset>
   </property>
   <property name="text">
    <string>Reshape Features</string>
   </property>
  </action>
  <action name="mActionSplitFeatures">
   <property name="checkable">
    <bool>true</bool>
   </property>
   <property name="icon">
    <iconset resource="../../images/images.qrc">
     <normaloff>:/images/themes/default/mActionSplitFeatures.png</normaloff>:/images/themes/default/mActionSplitFeatures.png</iconset>
   </property>
   <property name="text">
    <string>Split Features</string>
   </property>
  </action>
  <action name="mActionDeleteSelected">
   <property name="icon">
    <iconset resource="../../images/images.qrc">
     <normaloff>:/images/themes/default/mActionDeleteSelected.png</normaloff>:/images/themes/default/mActionDeleteSelected.png</iconset>
   </property>
   <property name="text">
    <string>Delete Selected</string>
   </property>
  </action>
  <action name="mActionAddRing">
   <property name="checkable">
    <bool>true</bool>
   </property>
   <property name="icon">
    <iconset resource="../../images/images.qrc">
     <normaloff>:/images/themes/default/mActionAddRing.png</normaloff>:/images/themes/default/mActionAddRing.png</iconset>
   </property>
   <property name="text">
    <string>Add Ring</string>
   </property>
  </action>
  <action name="mActionAddPart">
   <property name="checkable">
    <bool>true</bool>
   </property>
   <property name="icon">
    <iconset resource="../../images/images.qrc">
     <normaloff>:/images/themes/default/mActionAddPart.png</normaloff>:/images/themes/default/mActionAddPart.png</iconset>
   </property>
   <property name="text">
    <string>Add Part</string>
   </property>
  </action>
  <action name="mActionSimplifyFeature">
   <property name="checkable">
    <bool>true</bool>
   </property>
   <property name="icon">
    <iconset resource="../../images/images.qrc">
     <normaloff>:/images/themes/default/mActionSimplify.png</normaloff>:/images/themes/default/mActionSimplify.png</iconset>
   </property>
   <property name="text">
    <string>Simplify Feature</string>
   </property>
  </action>
  <action name="mActionDeleteRing">
   <property name="checkable">
    <bool>true</bool>
   </property>
   <property name="icon">
    <iconset resource="../../images/images.qrc">
     <normaloff>:/images/themes/default/mActionDeleteRing.png</normaloff>:/images/themes/default/mActionDeleteRing.png</iconset>
   </property>
   <property name="text">
    <string>Delete Ring</string>
   </property>
  </action>
  <action name="mActionDeletePart">
   <property name="checkable">
    <bool>true</bool>
   </property>
   <property name="icon">
    <iconset resource="../../images/images.qrc">
     <normaloff>:/images/themes/default/mActionDeletePart.png</normaloff>:/images/themes/default/mActionDeletePart.png</iconset>
   </property>
   <property name="text">
    <string>Delete Part</string>
   </property>
  </action>
  <action name="mActionMergeFeatures">
   <property name="icon">
    <iconset resource="../../images/images.qrc">
     <normaloff>:/images/themes/default/mActionMergeFeatures.png</normaloff>:/images/themes/default/mActionMergeFeatures.png</iconset>
   </property>
   <property name="text">
    <string>Merge Selected Features</string>
   </property>
  </action>
  <action name="mActionMergeFeatureAttributes">
   <property name="icon">
    <iconset resource="../../images/images.qrc">
     <normaloff>:/images/themes/default/mActionMergeFeatureAttributes.png</normaloff>:/images/themes/default/mActionMergeFeatureAttributes.png</iconset>
   </property>
   <property name="text">
    <string>Merge Attributes of Selected Features</string>
   </property>
  </action>
  <action name="mActionNodeTool">
   <property name="checkable">
    <bool>true</bool>
   </property>
   <property name="icon">
    <iconset resource="../../images/images.qrc">
     <normaloff>:/images/themes/default/mActionNodeTool.png</normaloff>:/images/themes/default/mActionNodeTool.png</iconset>
   </property>
   <property name="text">
    <string>Node Tool</string>
   </property>
  </action>
  <action name="mActionRotatePointSymbols">
   <property name="checkable">
    <bool>true</bool>
   </property>
   <property name="icon">
    <iconset resource="../../images/images.qrc">
     <normaloff>:/images/themes/default/mActionRotatePointSymbols.png</normaloff>:/images/themes/default/mActionRotatePointSymbols.png</iconset>
   </property>
   <property name="text">
    <string>Rotate Point Symbols</string>
   </property>
  </action>
  <action name="mActionSnappingOptions">
   <property name="text">
    <string>Snapping Options...</string>
   </property>
  </action>
  <action name="mActionPan">
   <property name="checkable">
    <bool>true</bool>
   </property>
   <property name="icon">
    <iconset resource="../../images/images.qrc">
     <normaloff>:/images/themes/default/mActionPan.png</normaloff>:/images/themes/default/mActionPan.png</iconset>
   </property>
   <property name="text">
    <string>Pan Map</string>
   </property>
  </action>
  <action name="mActionZoomIn">
   <property name="checkable">
    <bool>true</bool>
   </property>
   <property name="icon">
    <iconset resource="../../images/images.qrc">
     <normaloff>:/images/themes/default/mActionZoomIn.png</normaloff>:/images/themes/default/mActionZoomIn.png</iconset>
   </property>
   <property name="text">
    <string>Zoom In</string>
   </property>
   <property name="shortcut">
    <string>Ctrl++</string>
   </property>
  </action>
  <action name="mActionZoomOut">
   <property name="checkable">
    <bool>true</bool>
   </property>
   <property name="icon">
    <iconset resource="../../images/images.qrc">
     <normaloff>:/images/themes/default/mActionZoomOut.png</normaloff>:/images/themes/default/mActionZoomOut.png</iconset>
   </property>
   <property name="text">
    <string>Zoom Out</string>
   </property>
   <property name="shortcut">
    <string>Ctrl+-</string>
   </property>
  </action>
  <action name="mActionSelect">
   <property name="checkable">
    <bool>true</bool>
   </property>
   <property name="icon">
    <iconset resource="../../images/images.qrc">
     <normaloff>:/images/themes/default/mActionSelect.png</normaloff>:/images/themes/default/mActionSelect.png</iconset>
   </property>
   <property name="text">
    <string>Select Single Feature</string>
   </property>
  </action>
  <action name="mActionSelectRectangle">
   <property name="checkable">
    <bool>true</bool>
   </property>
   <property name="icon">
    <iconset resource="../../images/images.qrc">
     <normaloff>:/images/themes/default/mActionSelectRectangle.png</normaloff>:/images/themes/default/mActionSelectRectangle.png</iconset>
   </property>
   <property name="text">
    <string>Select Features by Rectangle</string>
   </property>
  </action>
  <action name="mActionSelectPolygon">
   <property name="checkable">
    <bool>true</bool>
   </property>
   <property name="icon">
    <iconset resource="../../images/images.qrc">
     <normaloff>:/images/themes/default/mActionSelectPolygon.png</normaloff>:/images/themes/default/mActionSelectPolygon.png</iconset>
   </property>
   <property name="text">
    <string>Select Features by Polygon</string>
   </property>
  </action>
  <action name="mActionSelectFreehand">
   <property name="checkable">
    <bool>true</bool>
   </property>
   <property name="icon">
    <iconset resource="../../images/images.qrc">
     <normaloff>:/images/themes/default/mActionSelectFreehand.png</normaloff>:/images/themes/default/mActionSelectFreehand.png</iconset>
   </property>
   <property name="text">
    <string>Select Features by Freehand</string>
   </property>
  </action>
  <action name="mActionSelectRadius">
   <property name="checkable">
    <bool>true</bool>
   </property>
   <property name="icon">
    <iconset resource="../../images/images.qrc">
     <normaloff>:/images/themes/default/mActionSelectRadius.png</normaloff>:/images/themes/default/mActionSelectRadius.png</iconset>
   </property>
   <property name="text">
    <string>Select Features by Radius</string>
   </property>
  </action>
  <action name="mActionDeselectAll">
   <property name="icon">
    <iconset resource="../../images/images.qrc">
     <normaloff>:/images/themes/default/mActionDeselectAll.png</normaloff>:/images/themes/default/mActionDeselectAll.png</iconset>
   </property>
   <property name="text">
    <string>Deselect Features from All Layers</string>
   </property>
  </action>
  <action name="mActionIdentify">
   <property name="checkable">
    <bool>true</bool>
   </property>
   <property name="icon">
    <iconset resource="../../images/images.qrc">
     <normaloff>:/images/themes/default/mActionIdentify.png</normaloff>:/images/themes/default/mActionIdentify.png</iconset>
   </property>
   <property name="text">
    <string>Identify Features</string>
   </property>
   <property name="shortcut">
    <string>Ctrl+Shift+I</string>
   </property>
  </action>
  <action name="mActionMeasure">
   <property name="checkable">
    <bool>true</bool>
   </property>
   <property name="icon">
    <iconset resource="../../images/images.qrc">
     <normaloff>:/images/themes/default/mActionMeasure.png</normaloff>:/images/themes/default/mActionMeasure.png</iconset>
   </property>
   <property name="text">
    <string>Measure Line</string>
   </property>
   <property name="shortcut">
    <string>Ctrl+Shift+M</string>
   </property>
  </action>
  <action name="mActionMeasureArea">
   <property name="checkable">
    <bool>true</bool>
   </property>
   <property name="icon">
    <iconset resource="../../images/images.qrc">
     <normaloff>:/images/themes/default/mActionMeasureArea.png</normaloff>:/images/themes/default/mActionMeasureArea.png</iconset>
   </property>
   <property name="text">
    <string>Measure Area</string>
   </property>
   <property name="shortcut">
    <string>Ctrl+Shift+J</string>
   </property>
  </action>
  <action name="mActionMeasureAngle">
   <property name="checkable">
    <bool>true</bool>
   </property>
   <property name="icon">
    <iconset resource="../../images/images.qrc">
     <normaloff>:/images/themes/default/mActionMeasureAngle.png</normaloff>:/images/themes/default/mActionMeasureAngle.png</iconset>
   </property>
   <property name="text">
    <string>Measure Angle</string>
   </property>
  </action>
  <action name="mActionZoomFullExtent">
   <property name="icon">
    <iconset resource="../../images/images.qrc">
     <normaloff>:/images/themes/default/mActionZoomFullExtent.png</normaloff>:/images/themes/default/mActionZoomFullExtent.png</iconset>
   </property>
   <property name="text">
    <string>Zoom Full</string>
   </property>
   <property name="shortcut">
    <string>Ctrl+Shift+F</string>
   </property>
  </action>
  <action name="mActionZoomToLayer">
   <property name="icon">
    <iconset resource="../../images/images.qrc">
     <normaloff>:/images/themes/default/mActionZoomToLayer.png</normaloff>:/images/themes/default/mActionZoomToLayer.png</iconset>
   </property>
   <property name="text">
    <string>Zoom to Layer</string>
   </property>
  </action>
  <action name="mActionZoomToSelected">
   <property name="icon">
    <iconset resource="../../images/images.qrc">
     <normaloff>:/images/themes/default/mActionZoomToSelected.png</normaloff>:/images/themes/default/mActionZoomToSelected.png</iconset>
   </property>
   <property name="text">
    <string>Zoom to Selection</string>
   </property>
   <property name="shortcut">
    <string>Ctrl+J</string>
   </property>
  </action>
  <action name="mActionZoomLast">
   <property name="icon">
    <iconset resource="../../images/images.qrc">
     <normaloff>:/images/themes/default/mActionZoomLast.png</normaloff>:/images/themes/default/mActionZoomLast.png</iconset>
   </property>
   <property name="text">
    <string>Zoom Last</string>
   </property>
  </action>
  <action name="mActionZoomNext">
   <property name="icon">
    <iconset resource="../../images/images.qrc">
     <normaloff>:/images/themes/default/mActionZoomNext.png</normaloff>:/images/themes/default/mActionZoomNext.png</iconset>
   </property>
   <property name="text">
    <string>Zoom Next</string>
   </property>
  </action>
  <action name="mActionZoomActualSize">
   <property name="icon">
    <iconset resource="../../images/images.qrc">
     <normaloff>:/images/themes/default/mActionZoomActual.png</normaloff>:/images/themes/default/mActionZoomActual.png</iconset>
   </property>
   <property name="text">
    <string>Zoom Actual Size</string>
   </property>
   <property name="toolTip">
    <string>Zoom to Native Pixel Resolution</string>
   </property>
  </action>
  <action name="mActionMapTips">
   <property name="checkable">
    <bool>true</bool>
   </property>
   <property name="icon">
    <iconset resource="../../images/images.qrc">
     <normaloff>:/images/themes/default/mActionMapTips.png</normaloff>:/images/themes/default/mActionMapTips.png</iconset>
   </property>
   <property name="text">
    <string>Map Tips</string>
   </property>
   <property name="statusTip">
    <string>Show information about a feature when the mouse is hovered over it</string>
   </property>
  </action>
  <action name="mActionNewBookmark">
   <property name="icon">
    <iconset resource="../../images/images.qrc">
     <normaloff>:/images/themes/default/mActionNewBookmark.png</normaloff>:/images/themes/default/mActionNewBookmark.png</iconset>
   </property>
   <property name="text">
    <string>New Bookmark...</string>
   </property>
   <property name="shortcut">
    <string>Ctrl+B</string>
   </property>
  </action>
  <action name="mActionShowBookmarks">
   <property name="icon">
    <iconset resource="../../images/images.qrc">
     <normaloff>:/images/themes/default/mActionShowBookmarks.png</normaloff>:/images/themes/default/mActionShowBookmarks.png</iconset>
   </property>
   <property name="text">
    <string>Show Bookmarks</string>
   </property>
   <property name="shortcut">
    <string>Ctrl+Shift+B</string>
   </property>
  </action>
  <action name="mActionDraw">
   <property name="icon">
    <iconset resource="../../images/images.qrc">
     <normaloff>:/images/themes/default/mActionDraw.png</normaloff>:/images/themes/default/mActionDraw.png</iconset>
   </property>
   <property name="text">
    <string>Refresh</string>
   </property>
   <property name="shortcut">
    <string>Ctrl+R</string>
   </property>
  </action>
  <action name="mActionTextAnnotation">
   <property name="checkable">
    <bool>true</bool>
   </property>
   <property name="icon">
    <iconset resource="../../images/images.qrc">
     <normaloff>:/images/themes/default/mActionTextAnnotation.png</normaloff>:/images/themes/default/mActionTextAnnotation.png</iconset>
   </property>
   <property name="text">
    <string>Text Annotation</string>
   </property>
  </action>
  <action name="mActionFormAnnotation">
   <property name="checkable">
    <bool>true</bool>
   </property>
   <property name="icon">
    <iconset resource="../../images/images.qrc">
     <normaloff>:/images/themes/default/mActionFormAnnotation.png</normaloff>:/images/themes/default/mActionFormAnnotation.png</iconset>
   </property>
   <property name="text">
    <string>Form Annotation</string>
   </property>
  </action>
  <action name="mActionAnnotation">
   <property name="checkable">
    <bool>true</bool>
   </property>
   <property name="icon">
    <iconset resource="../../images/images.qrc">
     <normaloff>:/images/themes/default/mActionAnnotation.png</normaloff>:/images/themes/default/mActionAnnotation.png</iconset>
   </property>
   <property name="text">
    <string>Move Annotation</string>
   </property>
  </action>
  <action name="mActionLabeling">
   <property name="icon">
    <iconset resource="../../images/images.qrc">
     <normaloff>:/images/themes/default/mActionLabeling.png</normaloff>:/images/themes/default/mActionLabeling.png</iconset>
   </property>
   <property name="text">
    <string>Labeling</string>
   </property>
  </action>
  <action name="mActionNewVectorLayer">
   <property name="icon">
    <iconset resource="../../images/images.qrc">
     <normaloff>:/images/themes/default/mActionNewVectorLayer.png</normaloff>:/images/themes/default/mActionNewVectorLayer.png</iconset>
   </property>
   <property name="text">
    <string>New Shapefile Layer...</string>
   </property>
   <property name="shortcut">
    <string>Ctrl+Shift+N</string>
   </property>
  </action>
  <action name="mActionNewSpatialiteLayer">
   <property name="icon">
    <iconset resource="../../images/images.qrc">
     <normaloff>:/images/themes/default/mActionNewVectorLayer.png</normaloff>:/images/themes/default/mActionNewVectorLayer.png</iconset>
   </property>
   <property name="text">
    <string>New SpatiaLite Layer ...</string>
   </property>
   <property name="shortcut">
    <string>Ctrl+Shift+A</string>
   </property>
  </action>
  <action name="mActionShowRasterCalculator">
   <property name="icon">
    <iconset resource="../../images/images.qrc">
     <normaloff>:/images/themes/default/mActionShowRasterCalculator.png</normaloff>:/images/themes/default/mActionShowRasterCalculator.png</iconset>
   </property>
   <property name="text">
    <string>Raster calculator ...</string>
   </property>
  </action>
  <action name="mActionAddOgrLayer">
   <property name="icon">
    <iconset resource="../../images/images.qrc">
     <normaloff>:/images/themes/default/mActionAddOgrLayer.png</normaloff>:/images/themes/default/mActionAddOgrLayer.png</iconset>
   </property>
   <property name="text">
    <string>Add Vector Layer...</string>
   </property>
   <property name="shortcut">
    <string>Ctrl+Shift+V</string>
   </property>
  </action>
  <action name="mActionAddRasterLayer">
   <property name="icon">
    <iconset resource="../../images/images.qrc">
     <normaloff>:/images/themes/default/mActionAddRasterLayer.png</normaloff>:/images/themes/default/mActionAddRasterLayer.png</iconset>
   </property>
   <property name="text">
    <string>Add Raster Layer...</string>
   </property>
   <property name="shortcut">
    <string>Ctrl+Shift+R</string>
   </property>
  </action>
  <action name="mActionAddPgLayer">
   <property name="icon">
    <iconset resource="../../images/images.qrc">
     <normaloff>:/images/themes/default/mActionAddLayer.png</normaloff>:/images/themes/default/mActionAddLayer.png</iconset>
   </property>
   <property name="text">
    <string>Add PostGIS Layers...</string>
   </property>
   <property name="shortcut">
    <string>Ctrl+Shift+D</string>
   </property>
  </action>
  <action name="mActionAddSpatiaLiteLayer">
   <property name="icon">
    <iconset resource="../../images/images.qrc">
     <normaloff>:/images/themes/default/mActionAddSpatiaLiteLayer.png</normaloff>:/images/themes/default/mActionAddSpatiaLiteLayer.png</iconset>
   </property>
   <property name="text">
    <string>Add SpatiaLite Layer...</string>
   </property>
   <property name="shortcut">
    <string>Ctrl+Shift+L</string>
   </property>
  </action>
  <action name="mActionAddMssqlLayer">
   <property name="icon">
    <iconset resource="../../images/images.qrc">
     <normaloff>:/images/themes/default/mActionAddMssqlLayer.png</normaloff>:/images/themes/default/mActionAddMssqlLayer.png</iconset>
   </property>
   <property name="text">
    <string>Add MSSQL Spatial Layer...</string>
   </property>
   <property name="shortcut">
    <string>Ctrl+Shift+M</string>
   </property>
  </action>
  <action name="mActionAddWmsLayer">
   <property name="icon">
    <iconset resource="../../images/images.qrc">
     <normaloff>:/images/themes/default/mActionAddWmsLayer.png</normaloff>:/images/themes/default/mActionAddWmsLayer.png</iconset>
   </property>
   <property name="text">
    <string>Add WMS Layer...</string>
   </property>
   <property name="shortcut">
    <string>Ctrl+Shift+W</string>
   </property>
  </action>
  <action name="mActionOpenTable">
   <property name="icon">
    <iconset resource="../../images/images.qrc">
     <normaloff>:/images/themes/default/mActionOpenTable.png</normaloff>:/images/themes/default/mActionOpenTable.png</iconset>
   </property>
   <property name="text">
    <string>Open Attribute Table</string>
   </property>
  </action>
  <action name="mActionToggleEditing">
   <property name="checkable">
    <bool>true</bool>
   </property>
   <property name="icon">
    <iconset resource="../../images/images.qrc">
     <normaloff>:/images/themes/default/mActionToggleEditing.png</normaloff>:/images/themes/default/mActionToggleEditing.png</iconset>
   </property>
   <property name="text">
    <string>Toggle Editing</string>
   </property>
   <property name="statusTip">
    <string>Toggles the editing state of the current layer</string>
   </property>
  </action>
  <action name="mActionSaveEdits">
   <property name="icon">
    <iconset resource="../../images/images.qrc">
     <normaloff>:/images/themes/default/mActionSaveEdits.png</normaloff>:/images/themes/default/mActionSaveEdits.png</iconset>
   </property>
   <property name="text">
    <string>Save Edits</string>
   </property>
   <property name="statusTip">
    <string>Save edits to current layer, but continue editing</string>
   </property>
  </action>
  <action name="mActionLayerSaveAs">
   <property name="text">
    <string>Save As...</string>
   </property>
  </action>
  <action name="mActionLayerSelectionSaveAs">
   <property name="text">
    <string>Save Selection as Vector File...</string>
   </property>
  </action>
  <action name="mActionRemoveLayer">
   <property name="icon">
    <iconset resource="../../images/images.qrc">
     <normaloff>:/images/themes/default/mActionRemoveLayer.png</normaloff>:/images/themes/default/mActionRemoveLayer.png</iconset>
   </property>
   <property name="text">
    <string>Remove Layer(s)</string>
   </property>
   <property name="shortcut">
    <string>Ctrl+D</string>
   </property>
  </action>
  <action name="mActionSetLayerCRS">
   <property name="text">
    <string>Set CRS of Layer(s)</string>
   </property>
   <property name="shortcut">
    <string>Ctrl+Shift+C</string>
   </property>
  </action>
  <action name="mActionSetProjectCRSFromLayer">
   <property name="text">
    <string>Set Project CRS from Layer</string>
   </property>
  </action>
  <action name="mActionLayerProperties">
   <property name="text">
    <string>Properties...</string>
   </property>
  </action>
  <action name="mActionLayerSubsetString">
   <property name="text">
    <string>Query...</string>
   </property>
  </action>
  <action name="mActionAddToOverview">
   <property name="icon">
    <iconset resource="../../images/images.qrc">
     <normaloff>:/images/themes/default/mActionInOverview.png</normaloff>:/images/themes/default/mActionInOverview.png</iconset>
   </property>
   <property name="text">
    <string>Add to Overview</string>
   </property>
   <property name="shortcut">
    <string>Ctrl+Shift+O</string>
   </property>
  </action>
  <action name="mActionAddAllToOverview">
   <property name="icon">
    <iconset resource="../../images/images.qrc">
     <normaloff>:/images/themes/default/mActionAddAllToOverview.png</normaloff>:/images/themes/default/mActionAddAllToOverview.png</iconset>
   </property>
   <property name="text">
    <string>Add All to Overview</string>
   </property>
  </action>
  <action name="mActionRemoveAllFromOverview">
   <property name="icon">
    <iconset resource="../../images/images.qrc">
     <normaloff>:/images/themes/default/mActionRemoveAllFromOverview.png</normaloff>:/images/themes/default/mActionRemoveAllFromOverview.png</iconset>
   </property>
   <property name="text">
    <string>Remove All from Overview</string>
   </property>
  </action>
  <action name="mActionShowAllLayers">
   <property name="icon">
    <iconset resource="../../images/images.qrc">
     <normaloff>:/images/themes/default/mActionShowAllLayers.png</normaloff>:/images/themes/default/mActionShowAllLayers.png</iconset>
   </property>
   <property name="text">
    <string>Show All Layers</string>
   </property>
   <property name="shortcut">
    <string>Ctrl+Shift+U</string>
   </property>
  </action>
  <action name="mActionHideAllLayers">
   <property name="icon">
    <iconset resource="../../images/images.qrc">
     <normaloff>:/images/themes/default/mActionHideAllLayers.png</normaloff>:/images/themes/default/mActionHideAllLayers.png</iconset>
   </property>
   <property name="text">
    <string>Hide All Layers</string>
   </property>
   <property name="shortcut">
    <string>Ctrl+Shift+H</string>
   </property>
  </action>
  <action name="mActionManagePlugins">
   <property name="icon">
    <iconset resource="../../images/images.qrc">
     <normaloff>:/images/themes/default/mActionShowPluginManager.png</normaloff>:/images/themes/default/mActionShowPluginManager.png</iconset>
   </property>
   <property name="text">
    <string>Manage Plugins...</string>
   </property>
  </action>
  <action name="mActionToggleFullScreen">
   <property name="text">
    <string>Toggle Full Screen Mode</string>
   </property>
   <property name="shortcut">
    <string>Ctrl+F</string>
   </property>
  </action>
  <action name="mActionProjectProperties">
   <property name="icon">
    <iconset resource="../../images/images.qrc">
     <normaloff>:/images/themes/default/mActionProjectProperties.png</normaloff>:/images/themes/default/mActionProjectProperties.png</iconset>
   </property>
   <property name="text">
    <string>Project Properties...</string>
   </property>
   <property name="shortcut">
    <string>Ctrl+Shift+P</string>
   </property>
  </action>
  <action name="mActionOptions">
   <property name="icon">
    <iconset resource="../../images/images.qrc">
     <normaloff>:/images/themes/default/mActionOptions.png</normaloff>:/images/themes/default/mActionOptions.png</iconset>
   </property>
   <property name="text">
    <string>Options...</string>
   </property>
   <property name="menuRole">
    <enum>QAction::PreferencesRole</enum>
   </property>
  </action>
  <action name="mActionCustomProjection">
   <property name="icon">
    <iconset resource="../../images/images.qrc">
     <normaloff>:/images/themes/default/mActionCustomProjection.png</normaloff>:/images/themes/default/mActionCustomProjection.png</iconset>
   </property>
   <property name="text">
    <string>Custom CRS...</string>
   </property>
  </action>
  <action name="mActionConfigureShortcuts">
   <property name="icon">
    <iconset resource="../../images/images.qrc">
     <normaloff>:/images/themes/default/mActionOptions.png</normaloff>:/images/themes/default/mActionOptions.png</iconset>
   </property>
   <property name="text">
    <string>Configure shortcuts...</string>
   </property>
   <property name="menuRole">
    <enum>QAction::NoRole</enum>
   </property>
  </action>
  <action name="mActionLocalHistogramStretch">
   <property name="icon">
    <iconset resource="../../images/images.qrc">
     <normaloff>:/images/themes/default/mActionLocalHistogramStretch.png</normaloff>:/images/themes/default/mActionLocalHistogramStretch.png</iconset>
   </property>
   <property name="text">
    <string>Local Histogram Stretch</string>
   </property>
   <property name="statusTip">
    <string>Stretch histogram of active raster to view extents</string>
   </property>
  </action>
  <action name="mActionHelpContents">
   <property name="icon">
    <iconset resource="../../images/images.qrc">
     <normaloff>:/images/themes/default/mActionHelpContents.png</normaloff>:/images/themes/default/mActionHelpContents.png</iconset>
   </property>
   <property name="text">
    <string>Help Contents</string>
   </property>
   <property name="shortcut">
    <string>F1</string>
   </property>
  </action>
  <action name="mActionHelpAPI">
   <property name="text">
    <string>API documentation</string>
   </property>
  </action>
  <action name="mActionQgisHomePage">
   <property name="icon">
    <iconset resource="../../images/images.qrc">
     <normaloff>:/images/themes/default/mActionQgisHomePage.png</normaloff>:/images/themes/default/mActionQgisHomePage.png</iconset>
   </property>
   <property name="text">
    <string>QGIS Home Page</string>
   </property>
   <property name="shortcut">
    <string>Ctrl+H</string>
   </property>
  </action>
  <action name="mActionCheckQgisVersion">
   <property name="icon">
    <iconset resource="../../images/images.qrc">
     <normaloff>:/images/themes/default/mActionCheckQgisVersion.png</normaloff>:/images/themes/default/mActionCheckQgisVersion.png</iconset>
   </property>
   <property name="text">
    <string>Check QGIS Version</string>
   </property>
   <property name="statusTip">
    <string>Check if your QGIS version is up to date (requires internet access)</string>
   </property>
  </action>
  <action name="mActionAbout">
   <property name="icon">
    <iconset resource="../../images/images.qrc">
     <normaloff>:/images/themes/default/mActionHelpAbout.png</normaloff>:/images/themes/default/mActionHelpAbout.png</iconset>
   </property>
   <property name="text">
    <string>About</string>
   </property>
   <property name="menuRole">
    <enum>QAction::AboutRole</enum>
   </property>
  </action>
  <action name="mActionSponsors">
   <property name="icon">
    <iconset resource="../../images/images.qrc">
     <normaloff>:/images/themes/default/mActionHelpSponsors.png</normaloff>:/images/themes/default/mActionHelpSponsors.png</iconset>
   </property>
   <property name="text">
    <string>QGIS Sponsors</string>
   </property>
  </action>
  <action name="mActionMoveLabel">
   <property name="checkable">
    <bool>true</bool>
   </property>
   <property name="icon">
    <iconset resource="../../images/images.qrc">
     <normaloff>:/images/themes/default/mActionMoveLabel.png</normaloff>:/images/themes/default/mActionMoveLabel.png</iconset>
   </property>
   <property name="text">
    <string>Move Label</string>
   </property>
  </action>
  <action name="mActionRotateLabel">
   <property name="checkable">
    <bool>true</bool>
   </property>
   <property name="icon">
    <iconset resource="../../images/images.qrc">
     <normaloff>:/images/themes/default/mActionRotateLabel.png</normaloff>:/images/themes/default/mActionRotateLabel.png</iconset>
   </property>
   <property name="text">
    <string>Rotate Label</string>
   </property>
  </action>
  <action name="mActionChangeLabelProperties">
   <property name="checkable">
    <bool>true</bool>
   </property>
   <property name="icon">
    <iconset resource="../../images/images.qrc">
     <normaloff>:/images/themes/default/mActionChangeLabelProperties.png</normaloff>:/images/themes/default/mActionChangeLabelProperties.png</iconset>
   </property>
   <property name="text">
    <string>Change Label</string>
   </property>
  </action>
  <action name="mActionStyleManagerV2">
   <property name="text">
    <string>Style Manager...</string>
   </property>
  </action>
  <action name="mActionShowPythonDialog">
   <property name="text">
    <string>Python Console</string>
   </property>
  </action>
  <action name="mActionFullHistogramStretch">
   <property name="icon">
    <iconset resource="../../images/images.qrc">
     <normaloff>:/images/themes/default/mActionFullHistogramStretch.png</normaloff>:/images/themes/default/mActionFullHistogramStretch.png</iconset>
   </property>
   <property name="text">
    <string>Full histogram stretch</string>
   </property>
   <property name="toolTip">
    <string>Stretch Histogram to Full Dataset</string>
   </property>
  </action>
  <action name="mActionAddLayerSeparator">
   <property name="text">
    <string notr="true">More Add Layer actions here</string>
   </property>
   <property name="iconText">
    <string notr="true">More Add Layer actions here</string>
   </property>
   <property name="toolTip">
    <string notr="true">More Add Layer actions here</string>
   </property>
   <property name="visible">
    <bool>false</bool>
   </property>
  </action>
  <action name="mActionCustomization">
   <property name="icon">
    <iconset resource="../../images/images.qrc">
     <normaloff>:/images/themes/default/mActionOptions.png</normaloff>:/images/themes/default/mActionOptions.png</iconset>
   </property>
   <property name="text">
    <string>Customization...</string>
   </property>
  </action>
  <action name="actionActionCatchForCustomization">
   <property name="text">
    <string>mActionCatchForCustomization</string>
   </property>
   <property name="toolTip">
    <string>This is here just to avoid shortcut conflicts, the shortcut is caught in QgsCustomization</string>
   </property>
   <property name="shortcut">
    <string>Ctrl+M</string>
   </property>
  </action>
  <action name="mActionEmbedLayers">
   <property name="text">
    <string>Embed Layers and Groups...</string>
   </property>
   <property name="toolTip">
    <string>Embed layers and groups from other project files</string>
   </property>
  </action>
  <action name="mActionDecorationCopyright">
   <property name="icon">
    <iconset resource="../../images/images.qrc">
     <normaloff>:/images/themes/default/plugins/copyright_label.png</normaloff>:/images/themes/default/plugins/copyright_label.png</iconset>
   </property>
   <property name="text">
    <string>&amp;Copyright Label</string>
   </property>
   <property name="whatsThis">
    <string>Creates a copyright label that is displayed on the map canvas.</string>
   </property>
  </action>
  <action name="mActionDecorationNorthArrow">
   <property name="icon">
    <iconset resource="../../images/images.qrc">
     <normaloff>:/images/themes/default/plugins/north_arrow.png</normaloff>:/images/themes/default/plugins/north_arrow.png</iconset>
   </property>
   <property name="text">
    <string>&amp;North Arrow</string>
   </property>
   <property name="whatsThis">
    <string>&quot;Creates a north arrow that is displayed on the map canvas&quot;</string>
   </property>
  </action>
  <action name="mActionDecorationScaleBar">
   <property name="icon">
    <iconset resource="../../images/images.qrc">
     <normaloff>:/images/themes/default/plugins/scale_bar.png</normaloff>:/images/themes/default/plugins/scale_bar.png</iconset>
   </property>
   <property name="text">
    <string>&amp;Scale Bar</string>
   </property>
   <property name="whatsThis">
    <string>Creates a scale bar that is displayed on the map canvas</string>
   </property>
  </action>
  <action name="mActionAddWfsLayer">
   <property name="icon">
    <iconset resource="../../images/images.qrc">
     <normaloff>:/images/themes/default/mActionAddWfsLayer.png</normaloff>:/images/themes/default/mActionAddWfsLayer.png</iconset>
   </property>
   <property name="text">
    <string>Add WFS Layer...</string>
   </property>
   <property name="toolTip">
    <string>Add WFS Layer</string>
   </property>
  </action>
  <action name="mActionFeatureAction">
   <property name="checkable">
    <bool>true</bool>
   </property>
   <property name="icon">
    <iconset resource="../../images/images.qrc">
     <normaloff>:/images/themes/default/mAction.png</normaloff>:/images/themes/default/mAction.png</iconset>
   </property>
   <property name="text">
    <string>Feature Action</string>
   </property>
   <property name="toolTip">
    <string>Run Feature Action</string>
   </property>
  </action>
  <action name="mActionPanToSelected">
   <property name="icon">
    <iconset resource="../../images/images.qrc">
     <normaloff>:/images/themes/default/mActionPanToSelected.png</normaloff>:/images/themes/default/mActionPanToSelected.png</iconset>
   </property>
   <property name="text">
    <string>Pan Map to Selection</string>
   </property>
   <property name="toolTip">
    <string>Pan Map to Selection</string>
   </property>
  </action>
  <action name="mActionTouch">
   <property name="checkable">
    <bool>true</bool>
   </property>
   <property name="icon">
    <iconset resource="../../images/images.qrc">
     <normaloff>:/images/themes/gis/mActionTouch.png</normaloff>:/images/themes/gis/mActionTouch.png</iconset>
   </property>
   <property name="text">
    <string>Touch zoom and pan</string>
   </property>
   <property name="toolTip">
    <string>Touch zoom and pan</string>
   </property>
  </action>
  <action name="mActionOffsetCurve">
   <property name="checkable">
    <bool>true</bool>
   </property>
   <property name="icon">
    <iconset resource="../../images/images.qrc">
     <normaloff>:/images/themes/default/mActionOffsetCurve.png</normaloff>:/images/themes/default/mActionOffsetCurve.png</iconset>
   </property>
   <property name="text">
    <string>Offset Curve</string>
   </property>
  </action>
<<<<<<< HEAD
  <action name="mActionCopyStyle">
   <property name="icon">
    <iconset resource="../../images/images.qrc">
     <normaloff>:/images/themes/default/mActionEditCopy.png</normaloff>:/images/themes/default/mActionEditCopy.png</iconset>
   </property>
   <property name="text">
    <string>Copy style</string>
   </property>
  </action>
  <action name="mActionPasteStyle">
   <property name="icon">
    <iconset resource="../../images/images.qrc">
     <normaloff>:/images/themes/default/mActionEditPaste.png</normaloff>:/images/themes/default/mActionEditPaste.png</iconset>
   </property>
   <property name="text">
    <string>Paste style</string>
=======
  <action name="mActionAddWcsLayer">
   <property name="icon">
    <iconset resource="../../images/images.qrc">
     <normaloff>:/images/themes/default/mActionAddWcsLayer.png</normaloff>:/images/themes/default/mActionAddWcsLayer.png</iconset>
   </property>
   <property name="text">
    <string>Add WCS Layer...</string>
>>>>>>> 70b68be6
   </property>
  </action>
 </widget>
 <resources>
  <include location="../../images/images.qrc"/>
 </resources>
 <connections/>
</ui><|MERGE_RESOLUTION|>--- conflicted
+++ resolved
@@ -17,11 +17,7 @@
      <x>0</x>
      <y>0</y>
      <width>1052</width>
-<<<<<<< HEAD
      <height>28</height>
-=======
-     <height>27</height>
->>>>>>> 70b68be6
     </rect>
    </property>
    <widget class="QMenu" name="mEditMenu">
@@ -1658,7 +1654,6 @@
     <string>Offset Curve</string>
    </property>
   </action>
-<<<<<<< HEAD
   <action name="mActionCopyStyle">
    <property name="icon">
     <iconset resource="../../images/images.qrc">
@@ -1675,7 +1670,8 @@
    </property>
    <property name="text">
     <string>Paste style</string>
-=======
+   </property>
+  </action>
   <action name="mActionAddWcsLayer">
    <property name="icon">
     <iconset resource="../../images/images.qrc">
@@ -1683,7 +1679,6 @@
    </property>
    <property name="text">
     <string>Add WCS Layer...</string>
->>>>>>> 70b68be6
    </property>
   </action>
  </widget>
