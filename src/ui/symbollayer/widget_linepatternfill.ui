--- conflicted
+++ resolved
@@ -17,40 +17,10 @@
    <property name="margin">
     <number>1</number>
    </property>
-<<<<<<< HEAD
-   <item row="5" column="1">
-    <widget class="QDoubleSpinBox" name="mOffsetSpinBox">
-     <property name="decimals">
-      <number>5</number>
-     </property>
-     <property name="minimum">
-      <double>-99.000000000000000</double>
-     </property>
-     <property name="maximum">
-      <double>999999999.000000000000000</double>
-     </property>
-    </widget>
-   </item>
-   <item row="3" column="1">
-    <widget class="QDoubleSpinBox" name="mLineWidthSpinBox">
-     <property name="decimals">
-      <number>5</number>
-     </property>
-     <property name="maximum">
-      <double>99999999.000000000000000</double>
-     </property>
-    </widget>
-   </item>
-   <item row="7" column="1">
-    <widget class="QgsColorButton" name="mColorPushButton">
-     <property name="text">
-      <string>Change...</string>
-=======
    <item row="4" column="0">
     <widget class="QLabel" name="mLineWidthUnitLabel">
      <property name="text">
       <string>Line width unit</string>
->>>>>>> 8a0b0fef
      </property>
     </widget>
    </item>
