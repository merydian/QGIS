/***************************************************************************
                             qgsatlascomposition.cpp
                             -----------------------
    begin                : October 2012
    copyright            : (C) 2005 by Hugo Mercier
    email                : hugo dot mercier at oslandia dot com
 ***************************************************************************/

/***************************************************************************
 *                                                                         *
 *   This program is free software; you can redistribute it and/or modify  *
 *   it under the terms of the GNU General Public License as published by  *
 *   the Free Software Foundation; either version 2 of the License, or     *
 *   (at your option) any later version.                                   *
 *                                                                         *
 ***************************************************************************/
#include <stdexcept>

#include "qgsatlascomposition.h"
#include "qgsvectorlayer.h"
#include "qgscomposermap.h"
#include "qgsvectordataprovider.h"
#include "qgsexpression.h"
#include "qgsgeometry.h"
#include "qgscomposerlabel.h"
#include "qgsmaplayerregistry.h"

QgsAtlasComposition::QgsAtlasComposition( QgsComposition* composition ) :
    mComposition( composition ),
    mEnabled( false ),
    mComposerMap( 0 ),
    mHideCoverage( false ), mFixedScale( false ), mMargin( 0.10 ), mFilenamePattern( "'output_'||$feature" ),
    mCoverageLayer( 0 ), mSingleFile( false )
{

  // declare special columns with a default value
  QgsExpression::setSpecialColumn( "$page", QVariant(( int )1 ) );
  QgsExpression::setSpecialColumn( "$feature", QVariant(( int )0 ) );
  QgsExpression::setSpecialColumn( "$numpages", QVariant(( int )1 ) );
  QgsExpression::setSpecialColumn( "$numfeatures", QVariant(( int )0 ) );
}

QgsAtlasComposition::~QgsAtlasComposition()
{
}

void QgsAtlasComposition::setCoverageLayer( QgsVectorLayer* layer )
{
  mCoverageLayer = layer;

  // update the number of features
  QgsExpression::setSpecialColumn( "$numfeatures", QVariant( (int)mFeatureIds.size() ) );
}

void QgsAtlasComposition::beginRender()
{
  if ( !mComposerMap || !mCoverageLayer )
  {
    return;
  }

  const QgsCoordinateReferenceSystem& coverage_crs = mCoverageLayer->crs();
  const QgsCoordinateReferenceSystem& destination_crs = mComposerMap->mapRenderer()->destinationCrs();
  // transformation needed for feature geometries
  mTransform.setSourceCrs( coverage_crs );
  mTransform.setDestCRS( destination_crs );

  const QgsFields& fields = mCoverageLayer->pendingFields();

  if ( mFilenamePattern.size() > 0 )
  {
    mFilenameExpr = std::auto_ptr<QgsExpression>( new QgsExpression( mFilenamePattern ) );
    // expression used to evaluate each filename
    // test for evaluation errors
    if ( mFilenameExpr->hasParserError() )
    {
      throw std::runtime_error( "Filename parsing error: " + mFilenameExpr->parserErrorString().toStdString() );
    }

    // prepare the filename expression
    mFilenameExpr->prepare( fields );
  }

  // select all features with all attributes
  mCoverageLayer->select( mCoverageLayer->pendingAllAttributesList() );

  // We cannot use nextFeature() directly since the feature pointer is rewinded by the rendering process
  // We thus store the feature ids for future extraction
  QgsFeature feat;
<<<<<<< HEAD
  while ( mCoverageLayer->nextFeature( feat ) )
=======
  mFeatureIds.clear();
  while ( provider->nextFeature( feat ) )
>>>>>>> 122cff78
  {
    mFeatureIds.push_back( feat.id() );
  }

  mOrigExtent = mComposerMap->extent();

  mRestoreLayer = false;
  QStringList& layerSet = mComposition->mapRenderer()->layerSet();
  if ( mHideCoverage )
  {
    // look for the layer in the renderer's set
    int removeAt = layerSet.indexOf( mCoverageLayer->id() );
    if ( removeAt != -1 )
    {
      mRestoreLayer = true;
      layerSet.removeAt( removeAt );
    }
  }

  // special columns for expressions
  QgsExpression::setSpecialColumn( "$numpages", QVariant( mComposition->numPages() ) );
<<<<<<< HEAD
  QgsExpression::setSpecialColumn( "$numfeatures", QVariant(( int )mCoverageLayer->pendingFeatureCount() ) );
=======
  QgsExpression::setSpecialColumn( "$numfeatures", QVariant(( int )mFeatureIds.size() ) );
>>>>>>> 122cff78
}

void QgsAtlasComposition::endRender()
{
  if ( !mComposerMap || !mCoverageLayer )
  {
    return;
  }

  // reset label expression contexts
  QList<QgsComposerLabel*> labels;
  mComposition->composerItems( labels );
  for ( QList<QgsComposerLabel*>::iterator lit = labels.begin(); lit != labels.end(); ++lit )
  {
    ( *lit )->setExpressionContext( 0, 0 );
  }

  // restore the coverage visibility
  if ( mRestoreLayer )
  {
    QStringList& layerSet = mComposition->mapRenderer()->layerSet();

    layerSet.push_back( mCoverageLayer->id() );
    mComposerMap->cache();
    mComposerMap->update();
  }
  mComposerMap->setNewExtent( mOrigExtent );
}

size_t QgsAtlasComposition::numFeatures() const
{
  return mFeatureIds.size();
}

void QgsAtlasComposition::prepareForFeature( size_t featureI )
{
  if ( !mComposerMap || !mCoverageLayer )
  {
    return;
  }

  // retrieve the next feature, based on its id
  mCoverageLayer->featureAtId( mFeatureIds[ featureI ], mCurrentFeature, /* fetchGeometry = */ true, /* fetchAttributes = */ true );

  if ( mFilenamePattern.size() > 0 )
  {
    QgsExpression::setSpecialColumn( "$feature", QVariant(( int )featureI + 1 ) );
    QVariant filenameRes = mFilenameExpr->evaluate( &mCurrentFeature );
    if ( mFilenameExpr->hasEvalError() )
    {
      throw std::runtime_error( "Filename eval error: " + mFilenameExpr->evalErrorString().toStdString() );
    }

    mCurrentFilename = filenameRes.toString();
  }

  //
  // compute the new extent
  // keep the original aspect ratio
  // and apply a margin

  // QgsGeometry::boundingBox is expressed in the geometry"s native CRS
  // We have to transform the grometry to the destination CRS and ask for the bounding box
  // Note: we cannot directly take the transformation of the bounding box, since transformations are not linear

  QgsGeometry tgeom( *mCurrentFeature.geometry() );
  tgeom.transform( mTransform );
  QgsRectangle geom_rect = tgeom.boundingBox();

  double xa1 = geom_rect.xMinimum();
  double xa2 = geom_rect.xMaximum();
  double ya1 = geom_rect.yMinimum();
  double ya2 = geom_rect.yMaximum();
  QgsRectangle new_extent = geom_rect;

  // restore the original extent
  // (successive calls to setNewExtent tend to deform the original rectangle)
  mComposerMap->setNewExtent( mOrigExtent );

  if ( mFixedScale )
  {
    // only translate, keep the original scale (i.e. width x height)

    double geom_center_x = ( xa1 + xa2 ) / 2.0;
    double geom_center_y = ( ya1 + ya2 ) / 2.0;
    double xx = geom_center_x - mOrigExtent.width() / 2.0;
    double yy = geom_center_y - mOrigExtent.height() / 2.0;
    new_extent = QgsRectangle( xx,
                               yy,
                               xx + mOrigExtent.width(),
                               yy + mOrigExtent.height() );
  }
  else
  {
    // auto scale

    double geom_ratio = geom_rect.width() / geom_rect.height();
    double map_ratio = mOrigExtent.width() / mOrigExtent.height();

    // geometry height is too big
    if ( geom_ratio < map_ratio )
    {
      new_extent = QgsRectangle(( xa1 + xa2 + map_ratio * ( ya1 - ya2 ) ) / 2.0,
                                ya1,
                                xa1 + map_ratio * ( ya2 - ya1 ),
                                ya2 );
    }
    // geometry width is too big
    else if ( geom_ratio > map_ratio )
    {
      new_extent = QgsRectangle( xa1,
                                 ( ya1 + ya2 + ( xa1 - xa2 ) / map_ratio ) / 2.0,
                                 xa2,
                                 ya1 + ( xa2 - xa1 ) / map_ratio );
    }
    if ( mMargin > 0.0 )
    {
      new_extent.scale( 1 + mMargin );
    }
  }

  // evaluate label expressions
  QList<QgsComposerLabel*> labels;
  mComposition->composerItems( labels );
  QgsExpression::setSpecialColumn( "$feature", QVariant(( int )featureI + 1 ) );

  for ( QList<QgsComposerLabel*>::iterator lit = labels.begin(); lit != labels.end(); ++lit )
  {
    ( *lit )->setExpressionContext( &mCurrentFeature, mCoverageLayer );
  }

  // set the new extent (and render)
  mComposerMap->setNewExtent( new_extent );
}

const QString& QgsAtlasComposition::currentFilename() const
{
  return mCurrentFilename;
}

void QgsAtlasComposition::writeXML( QDomElement& elem, QDomDocument& doc ) const
{
  QDomElement atlasElem = doc.createElement( "Atlas" );
  atlasElem.setAttribute( "enabled", mEnabled ? "true" : "false" );
  if ( !mEnabled )
  {
    return;
  }

  if ( mCoverageLayer )
  {
    atlasElem.setAttribute( "coverageLayer", mCoverageLayer->id() );
  }
  else
  {
    atlasElem.setAttribute( "coverageLayer", "" );
  }
  if ( mComposerMap )
  {
    atlasElem.setAttribute( "composerMap", mComposerMap->id() );
  }
  else
  {
    atlasElem.setAttribute( "composerMap", "" );
  }
  atlasElem.setAttribute( "hideCoverage", mHideCoverage ? "true" : "false" );
  atlasElem.setAttribute( "fixedScale", mFixedScale ? "true" : "false" );
  atlasElem.setAttribute( "singleFile", mSingleFile ? "true" : "false" );
  atlasElem.setAttribute( "margin", QString::number( mMargin ) );
  atlasElem.setAttribute( "filenamePattern", mFilenamePattern );

  elem.appendChild( atlasElem );
}

void QgsAtlasComposition::readXML( const QDomElement& atlasElem, const QDomDocument& )
{
  mEnabled = atlasElem.attribute( "enabled", "false" ) == "true" ? true : false;
  if ( !mEnabled )
  {
    emit parameterChanged();
    return;
  }

  // look for stored layer name
  mCoverageLayer = 0;
  QMap<QString, QgsMapLayer*> layers = QgsMapLayerRegistry::instance()->mapLayers();
  for ( QMap<QString, QgsMapLayer*>::const_iterator it = layers.begin(); it != layers.end(); ++it )
  {
    if ( it.key() == atlasElem.attribute( "coverageLayer" ) )
    {
      mCoverageLayer = dynamic_cast<QgsVectorLayer*>( it.value() );
      break;
    }
  }
  // look for stored composer map
  mComposerMap = 0;
  QList<const QgsComposerMap*> maps = mComposition->composerMapItems();
  for ( QList<const QgsComposerMap*>::const_iterator it = maps.begin(); it != maps.end(); ++it )
  {
    if (( *it )->id() == atlasElem.attribute( "composerMap" ).toInt() )
    {
      mComposerMap = const_cast<QgsComposerMap*>( *it );
      break;
    }
  }
  mMargin = atlasElem.attribute( "margin", "0.0" ).toDouble();
  mHideCoverage = atlasElem.attribute( "hideCoverage", "false" ) == "true" ? true : false;
  mFixedScale = atlasElem.attribute( "fixedScale", "false" ) == "true" ? true : false;
  mSingleFile = atlasElem.attribute( "singleFile", "false" ) == "true" ? true : false;
  mFilenamePattern = atlasElem.attribute( "filenamePattern", "" );

  std::cout << "emit parameter changed this = " << this << std::endl;
  emit parameterChanged();
}<|MERGE_RESOLUTION|>--- conflicted
+++ resolved
@@ -87,12 +87,8 @@
   // We cannot use nextFeature() directly since the feature pointer is rewinded by the rendering process
   // We thus store the feature ids for future extraction
   QgsFeature feat;
-<<<<<<< HEAD
+  mFeatureIds.clear();
   while ( mCoverageLayer->nextFeature( feat ) )
-=======
-  mFeatureIds.clear();
-  while ( provider->nextFeature( feat ) )
->>>>>>> 122cff78
   {
     mFeatureIds.push_back( feat.id() );
   }
@@ -114,11 +110,7 @@
 
   // special columns for expressions
   QgsExpression::setSpecialColumn( "$numpages", QVariant( mComposition->numPages() ) );
-<<<<<<< HEAD
-  QgsExpression::setSpecialColumn( "$numfeatures", QVariant(( int )mCoverageLayer->pendingFeatureCount() ) );
-=======
   QgsExpression::setSpecialColumn( "$numfeatures", QVariant(( int )mFeatureIds.size() ) );
->>>>>>> 122cff78
 }
 
 void QgsAtlasComposition::endRender()
