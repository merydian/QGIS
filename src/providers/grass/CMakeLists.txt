#add_definitions(-DGRASS_BASE="${GRASS_PREFIX}")
########################################################
# Build

include_directories(

  ${CMAKE_BINARY_DIR}/src/providers/grass
  ${CMAKE_CURRENT_BINARY_DIR}
)
include_directories (SYSTEM
<<<<<<< HEAD
  ${GDAL_INCLUDE_DIR}
=======
  ${PROJ_INCLUDE_DIR}
>>>>>>> 6c0f98e0
  ${GEOS_INCLUDE_DIR}
  ${POSTGRES_INCLUDE_DIR}
)

#
# GRASS library
#
macro(ADD_GRASSLIB GRASS_BUILD_VERSION)
    set(GRASS_PREFIX ${GRASS_PREFIX${GRASS_BUILD_VERSION}})
    set(GRASS_MAJOR_VERSION ${GRASS_MAJOR_VERSION${GRASS_BUILD_VERSION}})
    set(GRASS_MINOR_VERSION ${GRASS_MINOR_VERSION${GRASS_BUILD_VERSION}})
    set(GRASS_OFF_T_SIZE ${GRASS_OFF_T_SIZE${GRASS_BUILD_VERSION}})

    set (GRASS_LIBRARY_SRCS
      ../qgsgrass.cpp
      ../qgsgrasswin.cpp
      ../qgsgrassdatafile.cpp
      ../qgsgrassfeatureiterator.cpp
      ../qgsgrassimport.cpp
      ../qgsgrassprovider.cpp
      ../qgsgrassrasterprovider.cpp
      ../qgsgrassundocommand.cpp
      ../qgsgrassvector.cpp
      ../qgsgrassvectormap.cpp
      ../qgsgrassvectormaplayer.cpp
    )

    if (WITH_GUI)
      set(GRASS_LIBRARY_SRCS ${GRASS_LIBRARY_SRCS}
        ../qgsgrassoptions.cpp
      )
    endif()

    if(MSVC)
      # 4611 setjmp
      set_source_files_properties(
        ../qgsgrassimport.cpp
        ../qgsgrassprovider.cpp
        ../qgsgrassvector.cpp
        ../qgsgrassvectormap.cpp
        ../qgsgrassvectormaplayer.cpp
        PROPERTIES COMPILE_FLAGS "-wd4611"
      )

      # 4611 setjmp
      # 4702 unreachable code
      set_source_files_properties(
        ../qgsgrass.cpp
        PROPERTIES COMPILE_FLAGS "-wd4611 -wd4702"
      )
    endif()

    if (BUILD_WITH_QT6)
      QT6_WRAP_UI (GRASS_LIBRARY_UIS_H
	../qgsgrassoptionsbase.ui
      )
    else()
      QT5_WRAP_UI (GRASS_LIBRARY_UIS_H
	../qgsgrassoptionsbase.ui
      )
    endif()


    add_library(qgisgrass${GRASS_BUILD_VERSION} SHARED
      ${GRASS_LIBRARY_SRCS}
      ${GRASS_LIBRARY_UIS_H}
    )

    # require c++17
    target_compile_features(qgisgrass${GRASS_BUILD_VERSION} PRIVATE cxx_std_17)

    if(GRASS_OFF_T_SIZE)
      set(GRASS_OFF_T_SIZE_DEF "\"-DGRASS_OFF_T_SIZE=${GRASS_OFF_T_SIZE}\"")
    else()
      set(GRASS_OFF_T_SIZE_DEF "")
    endif()

    if(QGIS_MACAPP_FRAMEWORK)
      set_target_properties(qgisgrass${GRASS_BUILD_VERSION} PROPERTIES
        CLEAN_DIRECT_OUTPUT 1
        FRAMEWORK 1
        FRAMEWORK_VERSION "${CPACK_PACKAGE_VERSION_MAJOR}.${CPACK_PACKAGE_VERSION_MINOR}"
        MACOSX_FRAMEWORK_INFO_PLIST "${CMAKE_SOURCE_DIR}/mac/framework.info.plist.in"
        MACOSX_FRAMEWORK_SHORT_VERSION_STRING ${COMPLETE_VERSION}
        MACOSX_FRAMEWORK_IDENTIFIER org.qgis.qgis3_grass
        COMPILE_FLAGS "-DGRASS_BASE=\\\"${GRASS_PREFIX}\\\" ${GRASS_OFF_T_SIZE_DEF}"
      )
    else()
        set_target_properties(qgisgrass${GRASS_BUILD_VERSION} PROPERTIES
        CLEAN_DIRECT_OUTPUT 1
        FRAMEWORK 0
        COMPILE_FLAGS "-DGRASS_BASE=\\\"${GRASS_PREFIX}\\\" ${GRASS_OFF_T_SIZE_DEF}"
      )
    endif()

    if (APPLE)
      set_target_properties(qgisgrass${GRASS_BUILD_VERSION} PROPERTIES
        LINK_FLAGS "${CMAKE_SHARED_LINKER_FLAGS}"
        )
    endif()

    #generate unversioned libs for android
    if (NOT ANDROID)
      set_target_properties(qgisgrass${GRASS_BUILD_VERSION} PROPERTIES
        VERSION ${COMPLETE_VERSION}
        SOVERSION ${COMPLETE_VERSION}
      )
    endif()

    if (GRASS_MAJOR_VERSION LESS 7 )
      set(GRASS_TARGET_LINK_LIBRARIES${GRASS_BUILD_VERSION}
          qgis_core
          ${GRASS_LIBRARY${GRASS_BUILD_VERSION}_gis}
          ${GRASS_LIBRARY${GRASS_BUILD_VERSION}_vect}
          ${GRASS_LIBRARY${GRASS_BUILD_VERSION}_I}
          ${GRASS_LIBRARY${GRASS_BUILD_VERSION}_dbmibase}
          ${GRASS_LIBRARY${GRASS_BUILD_VERSION}_dbmiclient}
          ${GRASS_LIBRARY${GRASS_BUILD_VERSION}_gproj}
	  GDAL::GDAL
      )
    else()
      set(GRASS_TARGET_LINK_LIBRARIES${GRASS_BUILD_VERSION}
        qgis_core
        ${GRASS_LIBRARY${GRASS_BUILD_VERSION}_gis}
        ${GRASS_LIBRARY${GRASS_BUILD_VERSION}_vector}
        ${GRASS_LIBRARY${GRASS_BUILD_VERSION}_raster}
        ${GRASS_LIBRARY${GRASS_BUILD_VERSION}_imagery}
        ${GRASS_LIBRARY${GRASS_BUILD_VERSION}_dbmibase}
        ${GRASS_LIBRARY${GRASS_BUILD_VERSION}_dbmiclient}
        ${GRASS_LIBRARY${GRASS_BUILD_VERSION}_gproj}
	GDAL::GDAL
      )
    endif()

    target_link_libraries(qgisgrass${GRASS_BUILD_VERSION} ${GRASS_TARGET_LINK_LIBRARIES${GRASS_BUILD_VERSION}})

    if (WITH_GUI)
      target_link_libraries(qgisgrass${GRASS_BUILD_VERSION}
        qgis_gui
      )
    endif()

    if (APPLE)
      set_target_properties(qgisgrass${GRASS_BUILD_VERSION} PROPERTIES BUILD_WITH_INSTALL_RPATH TRUE)
    endif()

    GENERATE_EXPORT_HEADER(
       qgisgrass${GRASS_BUILD_VERSION}
       BASE_NAME GRASS_LIB
       EXPORT_FILE_NAME qgis_grass_lib.h
    )

    #
    # GRASS vector provider
    #
    set (GRASS_VECTOR_PROVIDER_SRCS ../qgsgrassprovidermodule.cpp)
    add_library(provider_grass${GRASS_BUILD_VERSION} MODULE ${GRASS_VECTOR_PROVIDER_SRCS})

    # require c++17
    target_compile_features(provider_grass${GRASS_BUILD_VERSION} PRIVATE cxx_std_17)

    set_target_properties(provider_grass${GRASS_BUILD_VERSION} PROPERTIES
      COMPILE_FLAGS "-DGRASS_BASE=\\\"${GRASS_PREFIX}\\\""
    )
    target_link_libraries(provider_grass${GRASS_BUILD_VERSION}
      qgisgrass${GRASS_BUILD_VERSION}
    )

    if (WITH_GUI)
      target_link_libraries(provider_grass${GRASS_BUILD_VERSION}
        qgis_gui
      )
      add_dependencies(provider_grass${GRASS_BUILD_VERSION} ui)
    endif()

    #
    # grass raster provider
    #
    set (GRASS_RASTER_PROVIDER_SRCS
      ../qgsgrassrasterprovidermodule.cpp
    )
    add_library(provider_grassraster${GRASS_BUILD_VERSION} MODULE ${GRASS_RASTER_PROVIDER_SRCS})

    # require c++17
    target_compile_features(provider_grassraster${GRASS_BUILD_VERSION} PRIVATE cxx_std_17)

    set_target_properties(provider_grassraster${GRASS_BUILD_VERSION} PROPERTIES
      COMPILE_FLAGS "-DGRASS_BASE=\\\"${GRASS_PREFIX}\\\""
    )
    target_link_libraries(provider_grassraster${GRASS_BUILD_VERSION}
      qgisgrass${GRASS_BUILD_VERSION}
      qgis_core
    )

    # override default path where built files are put to allow running qgis without installing
    # the modules go under libexec subdir
    set (CMAKE_RUNTIME_OUTPUT_DIRECTORY ${QGIS_OUTPUT_DIRECTORY}/${QGIS_LIBEXEC_SUBDIR}/grass/modules)

    #
    # grass raster display module
    #
    add_executable(qgis.d.rast${GRASS_BUILD_VERSION} ../qgis.d.rast.c)
    if (GRASS_MAJOR_VERSION LESS 7 )
      target_link_libraries(qgis.d.rast${GRASS_BUILD_VERSION}
        ${GRASS_LIBRARY${GRASS_BUILD_VERSION}_gis}
        ${GRASS_LIBRARY${GRASS_BUILD_VERSION}_datetime}
        GDAL::GDAL
      )
    else()
      target_link_libraries(qgis.d.rast${GRASS_BUILD_VERSION}
        ${GRASS_LIBRARY${GRASS_BUILD_VERSION}_gis}
        ${GRASS_LIBRARY${GRASS_BUILD_VERSION}_datetime}
        ${GRASS_LIBRARY${GRASS_BUILD_VERSION}_raster}
        GDAL::GDAL
      )
    endif()

    #
    # grass info module
    #
    add_executable(qgis.g.info${GRASS_BUILD_VERSION} ../qgis.g.info.c)
    if (GRASS_MAJOR_VERSION LESS 7 )
      target_link_libraries(qgis.g.info${GRASS_BUILD_VERSION}
        ${GRASS_LIBRARY${GRASS_BUILD_VERSION}_gis}
        ${GRASS_LIBRARY${GRASS_BUILD_VERSION}_datetime}
        ${GRASS_LIBRARY${GRASS_BUILD_VERSION}_gproj}
        GDAL::GDAL
      )
    else()
      target_link_libraries(qgis.g.info${GRASS_BUILD_VERSION}
        ${GRASS_LIBRARY${GRASS_BUILD_VERSION}_gis}
        ${GRASS_LIBRARY${GRASS_BUILD_VERSION}_datetime}
        ${GRASS_LIBRARY${GRASS_BUILD_VERSION}_gproj}
        ${GRASS_LIBRARY${GRASS_BUILD_VERSION}_raster}
        GDAL::GDAL
      )
    endif()
    if (UNIX)
      target_link_libraries(qgis.g.info${GRASS_BUILD_VERSION} m)
    endif()

    #
    # grass raster import module
    #
    add_executable(qgis.r.in${GRASS_BUILD_VERSION} ../qgis.r.in.cpp)
    set_target_properties(qgis.r.in${GRASS_BUILD_VERSION} PROPERTIES
      COMPILE_FLAGS "-DGRASS_BASE=\\\"${GRASS_PREFIX}\\\""
    )
    if (GRASS_MAJOR_VERSION LESS 7 )
      target_link_libraries(qgis.r.in${GRASS_BUILD_VERSION}
        qgisgrass${GRASS_BUILD_VERSION}
        ${GRASS_LIBRARY${GRASS_BUILD_VERSION}_gis}
        ${GRASS_LIBRARY${GRASS_BUILD_VERSION}_datetime}
        GDAL::GDAL
        qgis_core
      )
    else()
      target_link_libraries(qgis.r.in${GRASS_BUILD_VERSION}
        qgisgrass${GRASS_BUILD_VERSION}
        ${GRASS_LIBRARY${GRASS_BUILD_VERSION}_gis}
        ${GRASS_LIBRARY${GRASS_BUILD_VERSION}_datetime}
        ${GRASS_LIBRARY${GRASS_BUILD_VERSION}_raster}
        GDAL::GDAL
        qgis_core
      )
    endif()

    #
    # grass vector import module
    #
    add_executable(qgis.v.in${GRASS_BUILD_VERSION} ../qgis.v.in.cpp)
    set_target_properties(qgis.v.in${GRASS_BUILD_VERSION} PROPERTIES
      COMPILE_FLAGS "-DGRASS_BASE=\\\"${GRASS_PREFIX}\\\""
    )
    target_link_libraries(qgis.v.in${GRASS_BUILD_VERSION}
      qgisgrass${GRASS_BUILD_VERSION}
      ${GRASS_LIBRARY${GRASS_BUILD_VERSION}_gis}
      ${GRASS_LIBRARY${GRASS_BUILD_VERSION}_datetime}
      ${GRASS_LIBRARY${GRASS_BUILD_VERSION}_vect}
      ${GRASS_LIBRARY${GRASS_BUILD_VERSION}_dbmibase}
      ${GRASS_LIBRARY${GRASS_BUILD_VERSION}_dbmiclient}
      GDAL::GDAL
      qgis_core
    )

    ########################################################
    # Install

    install(TARGETS qgisgrass${GRASS_BUILD_VERSION}
      RUNTIME DESTINATION ${QGIS_BIN_DIR}
      LIBRARY DESTINATION ${QGIS_LIB_DIR}
      FRAMEWORK DESTINATION ${QGIS_FW_SUBDIR})

    install(TARGETS provider_grass${GRASS_BUILD_VERSION}
      RUNTIME DESTINATION ${QGIS_PLUGIN_DIR}
      LIBRARY DESTINATION ${QGIS_PLUGIN_DIR})

    install(TARGETS provider_grassraster${GRASS_BUILD_VERSION}
      RUNTIME DESTINATION ${QGIS_PLUGIN_DIR}
      LIBRARY DESTINATION ${QGIS_PLUGIN_DIR})

    install(TARGETS
      qgis.d.rast${GRASS_BUILD_VERSION}
      qgis.g.info${GRASS_BUILD_VERSION}
      qgis.r.in${GRASS_BUILD_VERSION}
      qgis.v.in${GRASS_BUILD_VERSION}
      RUNTIME DESTINATION ${QGIS_LIBEXEC_DIR}/grass/modules
      PERMISSIONS OWNER_READ OWNER_WRITE OWNER_EXECUTE GROUP_READ GROUP_EXECUTE WORLD_READ WORLD_EXECUTE
    )
endmacro(ADD_GRASSLIB)

foreach(GRASS_BUILD_VERSION 6 7 8)
  if(GRASS_FOUND${GRASS_BUILD_VERSION})
    add_subdirectory(${GRASS_BUILD_VERSION})
  endif()
endforeach(GRASS_BUILD_VERSION)

#
# Fake GRASS gis library
#
set(WITH_GRASS_DIRECT FALSE) # currently disabled

if(WITH_GRASS_DIRECT)
  # only process functions if qgsgrassgislibfunctions.cpp/h not present
  # or gisdefs.h is newer

  if("${GRASS_INCLUDE_DIR}/grass/gisdefs.h" IS_NEWER_THAN "${CMAKE_CURRENT_BINARY_DIR}/qgsgrassgislibfunctions.cpp" OR "${GRASS_INCLUDE_DIR}/grass/gisdefs.h" IS_NEWER_THAN "${CMAKE_CURRENT_BINARY_DIR}/qgsgrassgislibfunctions.h")

  # Generate function mapping for functions used in original version
  # Create list of functions to be mapped
  set ( FUNCTIONS
    "G_add_color_rule"
    "G_add_c_raster_color_rule"
    "G_add_d_raster_color_rule"
    "G_add_f_raster_color_rule"
    "G_add_modular_color_rule"
    "G_add_raster_color_rule"
    "G_adjust_Cell_head"
    "G_adjust_easting"
    "G_adjust_east_longitude"
    "G_align_window"
    "G__allocate_null_bits"
    "G_allocate_cell_buf"
    "G_allocate_c_raster_buf"
    "G_allocate_d_raster_buf"
    "G_allocate_f_raster_buf"
    "G_allocate_null_buf"
    "G_allocate_raster_buf"
    "G_ask_any"
    "G_ask_in_mapset"
    "G_ask_new"
    "G_ask_old"
    "G__calloc"
    "G_chop"
    "G_chrcat"
    "G_chrcpy"
    "G_chrmov"
    "G_colors_count"
    "G_col_to_easting"
    "G_convert_dirseps_to_host"
    "G_copy"
    "G_copy_file"
    "G_create_key_value"
    "G_database_projection_name"
    "G_date"
    "G_define_flag"
    "G_define_module"
    "G_define_option"
    "G_define_standard_option"
    "G_easting_to_col"
    "G_find_key_value"
    "G_find_cell_stat"
    "G_fopen_new"
    "G_format_easting"
    "G_format_northing"
    "G_format_resolution"
    "G_format_timestamp"
    "G__write_timestamp"
    "G_free"
    "G_free_cats"
    "G_free_cell_stats"
    "G_free_colors"
    "G_free_histogram"
    "G_free_key_value"
    "G_free_raster_cats"
    "G_free_reclass"
    "G_free_tokens"
    "G_fseek"
    "G_ftell"
    "G_get_cat"
    "G_get_cats_title"
    "G_get_color"
    "G_get_color_range"
    "G_get_c_raster_cat"
    "G_get_c_raster_color"
    "G_get_d_raster_color"
    "G_get_f_raster_color"
    "G_get_d_color_range"
    "G_get_d_raster_cat"
    "G__getenv"
    "G__getenv2"
    "G_get_fp_range_min_max"
    "G_get_f_raster_cat"
    "G_get_gisrc_mode"
    "G_get_histogram_cat"
    "G_getl"
    "G_getl2"
    "G_get_next_marked_raster_cat"
    "G_get_range_min_max"
    "G_get_raster_cat"
    "G_get_raster_cats_title"
    "G_get_raster_color"
    "G_get_raster_row_colors"
    "G_get_raster_value_c"
    "G_get_raster_value_d"
    "G_get_raster_value_f"
    "G_gets"
    "G_get_set_window"
    "G_gettext"
    "G_get_window"
    "G_gisbase"
    "G_home"
    "G_incr_void_ptr"
    "G_index"
    "G_info_format"
    "G_init_cats"
    "G_init_cell_stats"
    "G_init_colors"
    "G_init_fp_range"
    "G__init_null_patterns"
    "G_init_range"
    "G_init_raster_cats"
    "G__insert_color_into_lookup"
    "G_interp_bicubic"
    "G_interp_bilinear"
    "G_interp_cubic"
    "G_interp_linear"
    "G_is_absolute_path"
    "G_is_c_null_value"
    "G_is_d_null_value"
    "G_is_f_null_value"
    "G_is_null_value"
    "G_lat_scan"
    "G_llres_scan"
    "G_lon_scan"
    "G_lookup_colors"
    "G_lookup_c_raster_colors"
    "G_lookup_d_raster_colors"
    "G_lookup_f_raster_colors"
    "G_lookup_raster_colors"
    "G__ls"
    "G_ls"
    "G_ls_format"
    "G__malloc"
    "G_make_fp_colors"
    "G_make_gyr_fp_colors"
    "G_make_random_colors"
    "G_mark_colors_as_fp"
    "G_mark_raster_cats"
    "G_mkdir"
    "G_next_cell_stat"
    "G_northing_to_row"
    "G_num_standard_colors"
    "G_number_of_tokens"
    "G__null_bitstream_size"
    "G__projection_name"
    "G_percent"
    "G_program_name"
    "G_projection"
    "G_quant_add_rule"
    "G_quant_free"
    "G_quant_get_limits"
    "G_quant_init"
    "G_quant_round"
    "G_quant_set_neg_infinite_rule"
    "G_putenv"
    "G_raster_cmp"
    "G_raster_cpy"
    "G_raster_size"
    "G_read_key_value_file"
    "G__realloc"
    "G_recreate_command"
    "G_rewind_cell_stats"
    "G_rewind_raster_cats"
    "G_rindex"
    "G_row_to_northing"
    "G_row_update_fp_range"
    "G_row_update_range"
    "G_scan_easting"
    "G_scan_northing"
    "G_scan_timestamp"
    "G_set_cat"
    "G_set_c_null_value"
    "G_set_d_null_value"
    "G_set_d_raster_cat"
    "G_set_color"
    "G_set_color_range"
    "G_setenv"
    "G_setenv2"
    "G_set_cats_fmt"
    "G_set_f_null_value"
    "G_set_gisrc_mode"
    "G_set_key_value"
    "G_set_null_value"
    "G_set_raster_cat"
    "G_set_raster_cats_title"
    "G_set_raster_value_d"
    "G_set_window"
    "G_sleep"
    "G_sleep_on_error"
    "G_store"
    "G_strcasecmp"
    "G_strcat"
    "G_strchg"
    "G_strcpy"
    "G_strdup"
    "G_strend"
    "G_strip"
    "G_strmov"
    "G_strncpy"
    "G_str_replace"
    "G_strstr"
    "G_str_to_lower"
    "G_str_to_sql"
    "G_str_to_upper"
    "G_suppress_masking"
    "G_suppress_warnings"
    "G_system"
    "G_tokenize"
    "G_trim_decimal"
    "G_unmark_raster_cats"
    "G_unset_error_routine"
    "G_update_cell_stats"
    "G_update_fp_range"
    "G_update_key_value_file"
    "G_update_range"
    "G_usage"
    "G_verbose"
    "G_verbose_min"
    "G_verbose_max"
    "G_wait"
    "G_whoami"
    "G_window_cols"
    "G_window_overlap"
    "G_window_rows"
    "G_write_key_value_file"
    "G_yes"
    "G_zero"
    "G_zero_cell_buf"
    "G_zero_raster_buf"
  )


  # List of functions which are implemented in qgsgrassgislib.cpp and
  # thus we only need prototype
  set ( FUNCTION_PROTOTYPES
    "G_area_of_cell_at_row"
    "G_area_of_polygon"
    "G_ask_cell_new"
    "G_ask_cell_old"
    "G_asprintf"
    "G_begin_cell_area_calculations"
    "G_begin_distance_calculations"
    "G_begin_geodesic_distance"
    "G_begin_polygon_area_calculations"
    "G_check_input_output_name"
    "G_check_overwrite"
    "G_clear_screen"
    "G_close_cell"
    "G_command_history"
    "G_database_units_to_meters_factor"
    "G_debug"
    "G_distance"
    "G_done_msg"
    "G_fatal_error"
    "G__file_name"
    "G__file_name_misc"
    "G_find_cell"
    "G_find_cell2"
    "G_find_file"
    "G_find_file2"
    "G_find_file_misc"
    "G_find_file2_misc"
    "G_find_vector"
    "G_find_vector2"
    "G_fopen_modify"
    "G_fopen_old"
    "G_fully_qualified_name"
    "G_geodesic_distance_lon_to_lon"
    "G_geodesic_distance"
    "G_get_cellhd"
    "G_get_cell_title"
    "G_get_c_raster_row"
    "G_get_c_raster_row_nomask"
    "G_get_d_raster_row"
    "G_get_d_raster_row_nomask"
    "G_get_ellipsoid_parameters"
    "G_get_f_raster_row"
    "G_get_f_raster_row_nomask"
    "G_get_map_row"
    "G_get_map_row_nomask"
    "G_get_null_value_row"
    "G_get_projinfo"
    "G_get_projunits"
    "G_get_raster_map_type"
    "G_get_raster_row"
    "G_get_raster_row_nomask"
    "G_get_reclass"
    "G__gisinit"
    "G_gisdbase"
    "G_important_message"
    "G_legal_filename"
    "G_location"
    "G_location_path"
    "G_lookup_key_value_from_file"
    "G_make_aspect_fp_colors"
    "G__make_mapset_element"
    "G_mapset"
    "G_maskfd"
    "G_mask_info"
    "G_message"
    "G__name_is_fully_qualified"
    "G_number_of_cats"
    "G_open_cell_new"
    "G_open_cell_old"
    "G_open_fp_cell_new"
    "G_open_new"
    "G_open_raster_new"
    "G_open_update"
    "G_parser"
    "G_put_cell_title"
    "G_put_c_raster_row"
    "G_put_f_raster_row"
    "G_put_d_raster_row"
    "G_put_raster_row"
    "G_quantize_fp_map_range"
    "G_raster_map_is_fp"
    "G_raster_map_type"
    "G_read_cats"
    "G_read_colors"
    "G_read_fp_range"
    "G_read_history"
    "G_read_quant"
    "G_read_range"
    "G_read_raster_cats"
    "G_remove"
    "G_rename"
    "G_round_fp_map"
    "G_set_cats_title"
    "G_set_error_routine"
    "G_set_geodesic_distance_lat1"
    "G_set_geodesic_distance_lat2"
    "G_set_quant_rules"
    "G_short_history"
    "G_snprintf"
    "G_spawn"
    "G_spawn_ex"
    "G__temp_element"
    "G_tempfile"
    "G_unopen_cell"
    "G_vasprintf"
    "G_verbose_message"
    "G_warning"
    "G_write_cats"
    "G__write_colors"
    "G_write_colors"
    "G_write_fp_range"
    "G_write_history"
    "G_write_range"
    "G_write_raster_cats"
    "G_write_raster_units"
  )

  set ( FUNCTIONS_ALL
    ${FUNCTIONS}
    ${FUNCTION_PROTOTYPES}
  )

  # Read GRASS header file and create functions mapping
  file(READ "${GRASS_INCLUDE_DIR}/grass/gisdefs.h" HEADER_FILE)

  # Function definitions in gisdefs.h may spread over more lines -> remove comments
  # and split by ';'
  # Remove comments and directives (some macros are lost)
  string(REGEX REPLACE "(/\\*([^*]|[\r\n]|(\\*+([^*/]|[\r\n])))*\\*+/)" "" HEADER_FILE "${HEADER_FILE}")
  string(REGEX REPLACE "#[^\r\n]*" "" HEADER_FILE "${HEADER_FILE}")

  # Add functions defined in glocale.h, colors.h and spawn.h
  set ( HEADER_FILE
    ${HEADER_FILE}
    "char *G_gettext(const char *, const char *);"
    "int G_num_standard_colors(void);"
    "int G_spawn(const char *, ...);"
    "int G_spawn_ex(const char *, ...);"
    "int G_wait(int);"
  )

  set ( PROTOTYPES "// Auto generated by cmake, do not edit\n" )
  list ( APPEND PROTOTYPES "#define GRASS_GISDEFS_H\n" )
  list ( APPEND PROTOTYPES "extern \"C\"\n" )
  list ( APPEND PROTOTYPES "{\n" )
  list ( APPEND PROTOTYPES "#include <sys/types.h>\n" )
  list ( APPEND PROTOTYPES "#include <grass/gis.h>\n" )
  #list ( APPEND PROTOTYPES "int GRASS_LIB_EXPORT G_set_error_routine(int (*)(const char *, int))\;\n" )

  set ( FUNCTIONS_MAP "// Auto generated by cmake, do not edit\n" )
  list ( APPEND FUNCTIONS_MAP "#include \"qgsgrassgislibfunctions.h\"\n" )
  list ( APPEND FUNCTIONS_MAP "#include \"qgsgrassgislib.h\"\n" )
  list ( APPEND FUNCTIONS_MAP "#include \"qgslogger.h\"\n" )
  list ( APPEND FUNCTIONS_MAP "#include \"qgis.h\"\n" )

  foreach( ROW ${HEADER_FILE} )
    string(REGEX REPLACE "\n" " " ROW "${ROW}")
    string(REGEX REPLACE "__attribute__.*" "" ROW "${ROW}")
    #message (STATUS, "ROW: ${ROW}")
    # Parse function declaration
    string( REGEX REPLACE ".*(G_[^\\(]*)\\(.*" "\\1" FUNCTION_NAME "${ROW}" )
    foreach( FN ${FUNCTIONS_ALL})
      if ( "${FN}" STREQUAL "${FUNCTION_NAME}" )
        # \\*? and \\** patterns do not work, why?
        string( REGEX REPLACE "^[ \t]*(.*)G_.*" "\\1" FUNCTION_TYPE "${ROW}" )
        string( REGEX REPLACE "\\*" "" FUNCTION_TYPE "${FUNCTION_TYPE}" )
        string( REGEX REPLACE "[^*]*(\\*+) *G_.*" "\\1" POINTER "${ROW}" )
        if ( (NOT "${POINTER}" STREQUAL "*") AND (NOT "${POINTER}" STREQUAL "**") )
          set ( POINTER "" )
        endif()
        string( REGEX REPLACE ".*G_[^\\(]*\\((.*)\\).*" "\\1" PARAM_TYPES "${ROW}" )
        set ( PARAM_NAMES "" )
        set ( PARAMS "" )
        if ( NOT "${PARAM_TYPES}" STREQUAL "void" )
          string ( REGEX MATCHALL "[^,]+" PARAM_TYPE_LIST ${PARAM_TYPES} )
          set ( I 0 )
          foreach( PARAM_TYPE ${PARAM_TYPE_LIST} )
            list ( APPEND PARAM_NAMES "p${I}" )
            list ( APPEND PARAMS "${PARAM_TYPE} p${I}" )
            math(EXPR  I "${I} + 1")
          endforeach ( PARAM_TYPE )
        endif()

        string( REPLACE ";" ", " PARAM_NAMES "${PARAM_NAMES}" )
        string( REPLACE ";" ", " PARAMS "${PARAMS}" )

        # Declare all
        list ( APPEND PROTOTYPES "${FUNCTION_TYPE} GRASS_LIB_EXPORT ${POINTER} ${FUNCTION_NAME} ( ${PARAM_TYPES} )\;\n" )

        # Define only those not implemented in qgsgrassgislib.cpp
        list (FIND FUNCTIONS "${FUNCTION_NAME}" FUNCTION_IDX)
        if( ${FUNCTION_IDX} GREATER -1 )
          list ( APPEND FUNCTIONS_MAP "// ${ROW}\n" )
          # Declare function type
          list ( APPEND FUNCTIONS_MAP "typedef ${FUNCTION_TYPE} ${POINTER} ${FUNCTION_NAME}_type(${PARAM_TYPES})\;\n\n" )
          list ( APPEND FUNCTIONS_MAP "${FUNCTION_TYPE} GRASS_LIB_EXPORT ${POINTER} ${FUNCTION_NAME} ( ${PARAMS} ) {\n" )
	  #list ( APPEND FUNCTIONS_MAP "  QgsDebugMsgLevel( \"Entered\", 4 )\;\n" )
          list ( APPEND FUNCTIONS_MAP "  ${FUNCTION_NAME}_type* fn = (${FUNCTION_NAME}_type*) cast_to_fptr (QgsGrassGisLib::instance()->resolve( \"${FUNCTION_NAME}\" ))\;\n" )
          list ( APPEND FUNCTIONS_MAP "  return fn( ${PARAM_NAMES} )\;\n")
          list ( APPEND FUNCTIONS_MAP "}\n\n" )
        endif()
      endif()
    endforeach ( FN )
  endforeach( ROW )

  list ( APPEND PROTOTYPES "}\n" )

  file(WRITE "${CMAKE_CURRENT_BINARY_DIR}/qgsgrassgislibfunctions.cpp" ${FUNCTIONS_MAP})
  file(WRITE "${CMAKE_CURRENT_BINARY_DIR}/qgsgrassgislibfunctions.h" ${PROTOTYPES})

  endif() # process functions

  # Build fake library
  if(MSVC)
    set (FAKE_LIB_GRASS_GIS "libgrass_gis.${GRASS_VERSION}")
  else()
    set (FAKE_LIB_GRASS_GIS "grass_gis.${GRASS_VERSION}")
  endif()
  add_library(${FAKE_LIB_GRASS_GIS} MODULE qgsgrassgislib.cpp qgsgrassgislibfunctions.cpp )

  # require c++17
  target_compile_features(${FAKE_LIB_GRASS_GIS} PRIVATE cxx_std_17)

  # GRASS_LIBRARY_gis is path to the GRASS library used for compilation, it is the same
  # on runtime on Linux and Mac but on Windows with OSGEO4W the GRASS may be installed
  # in different directory
  set_target_properties(${FAKE_LIB_GRASS_GIS} PROPERTIES
    CLEAN_DIRECT_OUTPUT 1
    COMPILE_FLAGS "-DGRASS_VERSION=\\\"${GRASS_VERSION}\\\" -DGRASS_LIBRARY_GIS=\\\"${GRASS_LIBRARY_gis}\\\" \"-I${CMAKE_CURRENT_SOURCE_DIR}\" ")

  if (NOT APPLE)
    set_target_properties(${FAKE_LIB_GRASS_GIS} PROPERTIES
      VERSION ${COMPLETE_VERSION}
      SOVERSION ${COMPLETE_VERSION}
      )
  endif()

  target_link_libraries(${FAKE_LIB_GRASS_GIS}
    qgis_core
  )


  install(TARGETS ${FAKE_LIB_GRASS_GIS}
    RUNTIME DESTINATION ${QGIS_PLUGIN_DIR}
    LIBRARY DESTINATION ${QGIS_PLUGIN_DIR})
endif()<|MERGE_RESOLUTION|>--- conflicted
+++ resolved
@@ -8,11 +8,6 @@
   ${CMAKE_CURRENT_BINARY_DIR}
 )
 include_directories (SYSTEM
-<<<<<<< HEAD
-  ${GDAL_INCLUDE_DIR}
-=======
-  ${PROJ_INCLUDE_DIR}
->>>>>>> 6c0f98e0
   ${GEOS_INCLUDE_DIR}
   ${POSTGRES_INCLUDE_DIR}
 )
