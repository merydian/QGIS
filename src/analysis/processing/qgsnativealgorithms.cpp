--- conflicted
+++ resolved
@@ -354,9 +354,7 @@
   addAlgorithm( new QgsGeometryCheckAreaAlgorithm() );
   addAlgorithm( new QgsGeometryCheckHoleAlgorithm() );
   addAlgorithm( new QgsGeometryCheckMissingVertexAlgorithm() );
-<<<<<<< HEAD
   addAlgorithm( new QgsGeometryCheckPointCoveredByLineAlgorithm() );
-=======
   addAlgorithm( new QgsGeometryCheckPointInPolygonAlgorithm() );
   addAlgorithm( new QgsGeometryCheckGapAlgorithm() );
   addAlgorithm( new QgsGeometryCheckSliverPolygonAlgorithm() );
@@ -370,7 +368,6 @@
   addAlgorithm( new QgsGeometryCheckMultipartAlgorithm() );
   addAlgorithm( new QgsGeometryCheckDegeneratePolygonAlgorithm() );
   addAlgorithm( new QgsGeometryCheckContainedAlgorithm() );
->>>>>>> cf5c65bd
   addAlgorithm( new QgsClipAlgorithm() );
   addAlgorithm( new QgsCollectAlgorithm() );
   addAlgorithm( new QgsCombineStylesAlgorithm() );
