{
  "vcpkg-configuration": {
    "default-registry": {
      "kind": "git",
      "baseline": "a9eee3b18df395dbb8be71a31bd78ea441056e42",
      "repository": "https://github.com/microsoft/vcpkg"
    },
    "registries": [
      {
        "kind": "git",
<<<<<<< HEAD
        "baseline": "c9b89198fad4de775f79bfd32b85ae491db1d598",
=======
        "baseline": "461f91ec1125bb2c20aaa28d7456dfd83dbc3eec",
>>>>>>> 8607fd0c
        "repository": "https://github.com/open-vcpkg/python-registry",
        "packages": [
          "python3",
          "py-*",
          "gdal",
          "swig",
          "vcpkg-python-scripts",
          "vcpkg-tool-mercurial",
          "pybind11"
        ]
      }
    ],
    "overlay-ports": [
      "ports"
    ],
    "overlay-triplets": [
      "triplets"
    ]
  },
  "name": "qgis",
  "version-string": "current",
  "description": "QGIS is a free, open source, cross platform (lin/win/mac) geographical information system (GIS)",
  "homepage": "https://qgis.org",
  "dependencies": [
    "duckdb",
    {
      "name": "exiv2",
      "features": [
        "xmp"
      ]
    },
    "expat",
    {
      "name": "gdal",
      "features": [
        "arrow-adbc",
        "freexl",
        "kea",
        "parquet",
        "poppler",
        "tools"
      ]
    },
    "geos",
    "gsl",
    "jhasse-poly2tri",
    "libpq",
    "libspatialindex",
    "libspatialite",
    {
      "name": "libtasn1",
      "platform": "ios | osx"
    },
    "libxml2",
    "libzip",
    "meshoptimizer",
    "nlohmann-json",
    "o2",
    "pdal",
    "proj",
    "protobuf",
    {
      "name": "qca",
      "default-features": false,
      "features": [
        "ossl"
      ]
    },
    {
      "name": "qtbase",
      "features": [
        "sql-odbc"
      ]
    },
    "qtdeclarative",
    "qtkeychain-qt6",
    "qtlocation",
    "qtquickcontrols2",
    "qtsvg",
    "qttools",
    "zlib"
  ],
  "features": {
    "3d": {
      "description": "Determines whether QGIS 3D library should be built",
      "dependencies": [
        "qt3d"
      ]
    },
    "bindings": {
      "description": "Determines whether Python bindings should be built",
      "dependencies": [
        {
          "name": "gdal",
          "features": [
            "python"
          ]
        },
        "py-autopep8",
        "py-dateutil",
        "py-isort",
        "py-jinja2",
        "py-lxml",
        "py-markupsafe",
        "py-numpy",
        "py-owslib",
        "py-pip",
        "py-psycopg",
        "py-psycopg2",
        "py-pydantic",
        {
          "name": "py-pyqt6",
          "features": [
            "qt3d",
            "qt5compat",
            "qtcharts",
            "qtdeclarative"
          ]
        },
        "py-pytz",
        "py-pyyaml",
        "py-qscintilla",
        "py-requests",
        "py-six",
        "python3"
      ]
    },
    "gui": {
      "description": "Determines whether the QGIS gui should be built",
      "dependencies": [
        "qscintilla",
        "qtmultimedia",
        "qwt"
      ]
    },
    "opencl": {
      "description": "Should OpenCL support be added",
      "dependencies": [
        "opencl"
      ]
    },
    "oracle": {
      "description": "Build with oracle support",
      "dependencies": [
        "oracle-instantclient"
      ]
    },
    "server": {
      "description": "Determines whether QGIS server should be built",
      "dependencies": [
        "fastcgi"
      ]
    }
  }
}<|MERGE_RESOLUTION|>--- conflicted
+++ resolved
@@ -8,11 +8,7 @@
     "registries": [
       {
         "kind": "git",
-<<<<<<< HEAD
-        "baseline": "c9b89198fad4de775f79bfd32b85ae491db1d598",
-=======
-        "baseline": "461f91ec1125bb2c20aaa28d7456dfd83dbc3eec",
->>>>>>> 8607fd0c
+        "baseline": "461f91ec1125bb2c20aaa28d7456dfd83dbc3eec"
         "repository": "https://github.com/open-vcpkg/python-registry",
         "packages": [
           "python3",
