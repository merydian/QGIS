--- conflicted
+++ resolved
@@ -58,18 +58,6 @@
 :py:func:`~Qgs3DMapCanvas.setMapSettings`
 %End
 
-<<<<<<< HEAD
-    QgsRayCastResult castRay( const QPoint &screenPoint, QgsRayCastContext context );
-%Docstring
-Casts a ray towards the 3d scene and returns information about the
-intersected 3d entities.
-
-:param screenPoint: The ray starts from the current camera center and
-                    goes through this point (in pixel coordinates,
-                    originating at top left corner).
-:param context: A context object defining parameters for the ray
-                casting.
-=======
     void setMapTool( Qgs3DMapTool *tool );
 %Docstring
 Sets the active map ``tool`` that will receive events from the 3D
@@ -83,6 +71,20 @@
 %Docstring
 Returns the active map tool that will receive events from the 3D canvas.
 If the tool is ``None``, events will be used for camera manipulation.
+
+.. versionadded:: 4.0
+%End
+
+    QgsRayCastResult castRay( const QPoint &screenPoint, QgsRayCastContext context );
+%Docstring
+Casts a ray towards the 3d scene and returns information about the
+intersected 3d entities.
+
+:param screenPoint: The ray starts from the current camera center and
+                    goes through this point (in pixel coordinates,
+                    originating at top left corner).
+:param context: A context object defining parameters for the ray
+                casting.
 
 .. versionadded:: 4.0
 %End
@@ -125,13 +127,10 @@
 has other clipping planes applied
 
 .. seealso:: :py:func:`enableCrossSection`
->>>>>>> 63a8d7b4
 
 .. versionadded:: 4.0
 %End
 
-<<<<<<< HEAD
-=======
     void crossSectionEnabledChanged( bool enabled );
 %Docstring
 Emitted when the cross section mode is enabled or disabled
@@ -140,7 +139,6 @@
 
 .. versionadded:: 4.0
 %End
->>>>>>> 63a8d7b4
 
   protected:
     virtual void showEvent( QShowEvent *e );
