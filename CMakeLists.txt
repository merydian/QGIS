#############################################################
# CMake settings
cmake_minimum_required(VERSION 3.22.0)
set(CMAKE_COLOR_MAKEFILE ON)
set(CMAKE_AUTORCC ON)
# set path to additional CMake modules
set(CMAKE_MODULE_PATH ${CMAKE_SOURCE_DIR}/cmake ${CMAKE_MODULE_PATH})
# POLICIES
if("${CMAKE_VERSION}" VERSION_GREATER_EQUAL "3.27")
  # include(Dart) still used, as is the "Experimental" target
  cmake_policy(SET CMP0145 OLD)
endif()
if("${CMAKE_VERSION}" VERSION_GREATER_EQUAL "3.31")
  cmake_policy(SET CMP0177 NEW)
endif()

# don't relink it only the shared object changes
set(CMAKE_LINK_DEPENDS_NO_SHARED ON)

option (WITH_PYTHON "Determines whether Python support should be built (disabling it will in particular disable processing)" ON)
set (WITH_BINDINGS ${WITH_PYTHON} CACHE BOOL "Determines whether Python bindings should be built")

<<<<<<< HEAD
set(WITH_3D TRUE CACHE BOOL "Determines whether QGIS 3D library should be built")
set(WITH_QGIS_PROCESS TRUE CACHE BOOL "Determines whether the standalone \"qgis_process\" tool should be built")
set(WITH_DESKTOP TRUE CACHE BOOL "Determines whether QGIS desktop should be built")
set(WITH_GUI TRUE CACHE BOOL "Determines whether QGIS GUI library should be built")
set(WITH_ORACLE FALSE CACHE BOOL "Determines whether Oracle support should be built")
set(WITH_VCPKG FALSE CACHE BOOL "Use the vcpkg submodule for dependency management.")
=======
set (WITH_3D TRUE CACHE BOOL "Determines whether QGIS 3D library should be built")
set (WITH_QGIS_PROCESS TRUE CACHE BOOL "Determines whether the standalone \"qgis_process\" tool should be built")
set (WITH_DESKTOP TRUE CACHE BOOL "Determines whether QGIS desktop should be built")
set (WITH_GUI TRUE CACHE BOOL "Determines whether QGIS GUI library should be built")
set (WITH_ORACLE FALSE CACHE BOOL "Determines whether Oracle support should be built")
set (WITH_VCPKG FALSE CACHE BOOL "Use the vcpkg submodule for dependency management.")
>>>>>>> 41f75ef7

set (SDK_PATH "" CACHE STRING "Build with VCPKG SDK")
set (QGISPOSTFIX "" CACHE STRING "Optional postfix to apply to public shared objects and executables")

if(NOT SDK_PATH STREQUAL "")
  message(STATUS "Building with SDK -- ${SDK_PATH}")
  set(CMAKE_TOOLCHAIN_FILE "${SDK_PATH}/scripts/buildsystems/vcpkg.cmake")
  set(VCPKG_INSTALL_PREFIX "${SDK_PATH}/installed")
  if(APPLE AND NOT VCPKG_TARGET_TRIPLET)
    message(FATAL_ERROR "VCPKG_TARGET_TRIPLET not set (set it to arm64-osx-dynamic-release or x64-osx-dynamic-release")
  endif()
  set(WITH_VCPKG ON)
elseif(WITH_VCPKG)
  message(STATUS "Building local dependencies with VCPKG --")
  set(VCPKG_INSTALL_PREFIX "${CMAKE_BINARY_DIR}/vcpkg_installed")
  include(VcpkgToolchain)
else()
  message(STATUS "Building with system libraries --")
endif()


if(WITH_VCPKG)
  set(TARGET_SYSROOT "${VCPKG_INSTALL_PREFIX}/${VCPKG_TARGET_TRIPLET}")
  if(WIN32)
    list(APPEND CMAKE_PROGRAM_PATH "${TARGET_SYSROOT}/tools/python3/Scripts/")
    set(SIP_BUILD_EXECUTABLE "${TARGET_SYSROOT}/tools/python3/Scripts/sip-build.bat")
  else()
    list(APPEND CMAKE_PROGRAM_PATH "${TARGET_SYSROOT}/bin")
  endif()
  set(PREFER_INTERNAL_LIBS FALSE)
else()
  set(PREFER_INTERNAL_LIBS TRUE)
endif()

#############################################################
# Project and version
set(CPACK_PACKAGE_VERSION_MAJOR "3")
set(CPACK_PACKAGE_VERSION_MINOR "99")
set(CPACK_PACKAGE_VERSION_PATCH "0")
set(COMPLETE_VERSION ${CPACK_PACKAGE_VERSION_MAJOR}.${CPACK_PACKAGE_VERSION_MINOR}.${CPACK_PACKAGE_VERSION_PATCH})
set(RELEASE_NAME "Master")
project(qgis VERSION ${COMPLETE_VERSION})

set(QGIS_APP_NAME "qgis" CACHE STRING "The main app name and bundle name")

# Note the version no is Mmmpp for Major/minor/patch, 0-padded, thus '10100' for 1.1.0
math(EXPR QGIS_VERSION_INT "${CPACK_PACKAGE_VERSION_MAJOR}*10000+${CPACK_PACKAGE_VERSION_MINOR}*100+${CPACK_PACKAGE_VERSION_PATCH}")
message(STATUS "QGIS version: ${COMPLETE_VERSION} ${RELEASE_NAME} (${QGIS_VERSION_INT})")

set (ENABLE_LOCAL_BUILD_SHORTCUTS FALSE CACHE BOOL "Disables some build steps which are only relevant for releases to speed up compilation time for development")

#############################################################
# Configure OpenCL if available
set(HAVE_OPENCL FALSE)
if (${CMAKE_HOST_SYSTEM_NAME} MATCHES "BSD$")
  option(USE_OPENCL "Use OpenCL" OFF)
else()
  option(USE_OPENCL "Use OpenCL" ON)
endif()
if (USE_OPENCL)
    find_package(OpenCL)
    if(${OpenCL_FOUND})
        set(HAVE_OPENCL TRUE)
        # Fixup for standard FindOpenCL module not assigning proper framework headers directory
        if (APPLE AND "${OpenCL_INCLUDE_DIR}" MATCHES "OpenCL\\.framework/?$")
            set(OpenCL_INCLUDE_DIR "${OpenCL_INCLUDE_DIR}/Headers" CACHE PATH "" FORCE)
            set(OpenCL_INCLUDE_DIRS ${OpenCL_INCLUDE_DIR})
        endif()
        find_package(OpenCLhpp)
        if(NOT OPENCL_HPP_FOUND)
            # Use internal headers copied from OpenCL-CLHPP project
            set(OPENCL_HPP_INCLUDE_DIR ${CMAKE_SOURCE_DIR}/external/opencl-clhpp/include CACHE PATH "" FORCE)
            message(STATUS "Couldn't find OpenCL C++ headers, using internal: ${OPENCL_HPP_INCLUDE_DIR}")
        endif()
        set(OpenCL_INCLUDE_DIRS ${OpenCL_INCLUDE_DIRS} ${OPENCL_HPP_INCLUDE_DIR})
    else()
        message(STATUS "Couldn't find OpenCL: support DISABLED")
    endif()
endif()

# Configure CCache if available
option(USE_CCACHE "Use ccache" ON)
if (USE_CCACHE)
  find_program(CCACHE_EXE ccache)
  if(CCACHE_EXE)
    message(STATUS "ccache found")
    execute_process(COMMAND ${CCACHE_EXE} --help OUTPUT_STRIP_TRAILING_WHITESPACE OUTPUT_VARIABLE CCACHE_HELP)
    execute_process(COMMAND ${CCACHE_EXE} --get-config sloppiness OUTPUT_STRIP_TRAILING_WHITESPACE OUTPUT_VARIABLE CCACHE_SLOPPINESS)
    execute_process(COMMAND ${CCACHE_EXE} --get-config compiler_type OUTPUT_STRIP_TRAILING_WHITESPACE OUTPUT_VARIABLE CCACHE_COMPILER_TYPE)
    string(FIND "${CCACHE_SLOPPINESS}" "pch_defines" fpch_defines_found_index)
    string(FIND "${CCACHE_SLOPPINESS}" "time_macros" time_macros_found_index)
    string(FIND "${CCACHE_SLOPPINESS}" "include_file_mtime" include_file_mtime_found_index)
    string(FIND "${CCACHE_SLOPPINESS}" "include_file_ctime" include_file_ctime_found_index)
    # Detect if we have ccache >= 4.8 which accepts passing configuration settings when invoking the compiler
    string(FIND "${CCACHE_HELP}" "ccache [KEY=VALUE ...] compiler" ccache_key_value_found_index)
    if (fpch_defines_found_index EQUAL -1 OR time_macros_found_index EQUAL -1 OR
        (BUILD_WITH_QT6 AND (include_file_mtime_found_index EQUAL -1 OR include_file_ctime_found_index EQUAL -1)))
        set(CCACHE_SLOPPINESS_REQUIRED "pch_defines,time_macros")
        if (BUILD_WITH_QT6 AND (include_file_mtime_found_index EQUAL -1 OR include_file_ctime_found_index EQUAL -1))
          string(APPEND CCACHE_SLOPPINESS_REQUIRED ",include_file_mtime,include_file_ctime")
        endif()
    else()
        set(CCACHE_SLOPPINESS_REQUIRED "")
    endif()
    if (BUILD_WITH_QT6 AND CMAKE_CXX_COMPILER STREQUAL "/usr/bin/c++" AND CMAKE_CXX_COMPILER_ID STREQUAL "GNU" AND NOT "${CCACHE_COMPILER_TYPE}" STREQUAL "gcc")
        # Cf https://github.com/ccache/ccache/discussions/959
        set(CCACHE_COMPILER_TYPE_GCC_REQUIRED ON)
    else()
        set(CCACHE_COMPILER_TYPE_GCC_REQUIRED OFF)
    endif()
    set(CCACHE_INVOCATION_COMMAND "ccache")
    if (MSVC)
       # CCache doesn't work yet with precompiled headers (cf https://github.com/ccache/ccache/issues/1383)
       # so no need to set specific ccache configuration items
    elseif (ccache_key_value_found_index EQUAL -1 )
      if (CCACHE_SLOPPINESS_REQUIRED)
          message(FATAL_ERROR "The use of precompiled headers only works if the ccache 'sloppiness' settings contains 'pch_defines' and 'time_macros'. Consider running 'ccache --set-config sloppiness=${CCACHE_SLOPPINESS_REQUIRED}' to define them")
      endif()
      if (CCACHE_COMPILER_TYPE_GCC_REQUIRED)
          message(FATAL_ERROR "The use of precompiled headers only works properly with QT6 if the ccache 'compiler_type' settings is set to 'gcc'. Consider running 'ccache --set-config compiler_type=gcc'")
      endif()
    else()
      if (CCACHE_SLOPPINESS_REQUIRED)
        string(APPEND CCACHE_INVOCATION_COMMAND " sloppiness=${CCACHE_SLOPPINESS_REQUIRED}")
      endif()
      if (CCACHE_COMPILER_TYPE_GCC_REQUIRED)
        string(APPEND CCACHE_INVOCATION_COMMAND " compiler_type=gcc")
      endif()
    endif()
    set_property(GLOBAL PROPERTY RULE_LAUNCH_COMPILE "${CCACHE_INVOCATION_COMMAND}")
    set_property(GLOBAL PROPERTY RULE_LAUNCH_LINK "${CCACHE_INVOCATION_COMMAND}")
  endif(CCACHE_EXE)
endif(USE_CCACHE)

if (USE_CCACHE AND MSVC)
  # CCache doesn't work yet with precompiled headers (cf https://github.com/ccache/ccache/issues/1383)
  set(USE_PRECOMPILED_HEADERS OFF)
else()
  set(USE_PRECOMPILED_HEADERS ON)
endif()

if (IOS)
    set (DEFAULT_FORCE_STATIC_LIBS TRUE)
else()
    set (DEFAULT_FORCE_STATIC_LIBS FALSE)
endif()

set (FORCE_STATIC_LIBS ${DEFAULT_FORCE_STATIC_LIBS} CACHE BOOL "Determines whether libraries should be static only")
mark_as_advanced(FORCE_STATIC_LIBS)
if (FORCE_STATIC_LIBS)
  set (LIBRARY_TYPE STATIC)
  # following variable is used in qgsconfig.h
  set (HAVE_STATIC_PROVIDERS TRUE)
else()
  set (LIBRARY_TYPE SHARED)
  unset(HAVE_STATIC_PROVIDERS)
endif()

# in generated makefiles use relative paths so the project dir is moveable
# Note commented out since it cause problems but it would be nice to resolve these and enable
#
# issue is caused by include_directories(${CMAKE_BINARY_DIR}) near the end of this file generating incorrect path
#set (CMAKE_USE_RELATIVE_PATHS ON)

set (WITH_CORE TRUE CACHE BOOL "Determines whether QGIS core should be built.")
mark_as_advanced(WITH_CORE)

if(WITH_CORE)
  # Try to configure and build GRASS plugin by default
  foreach (GRASS_SEARCH_VERSION 7 8)
    # Legacy note:
    # For GRASS 6 there were used cached variables without version suffix so that existing caches didn't have to be reconfigured.
    # Cached variables were: WITH_GRASS, WITH_GRASS7, GRASS_PREFIX, GRASS_PREFIX7, GRASS_INCLUDE_DIR, GRASS_INCLUDE_DIR7
    # Everywhere else each variable has version major appended.
    # Normal variables were: GRASS_FOUND6, GRASS_FOUND7, GRASS_MAJOR_VERSION6, GRASS_MAJOR_VERSION7, etc.
    # In addition there is also GRASS_FOUND, which is TRUE if at least one version of GRASS was found
    set (GRASS_CACHE_VERSION ${GRASS_SEARCH_VERSION})
    set (WITH_GRASS${GRASS_CACHE_VERSION} TRUE CACHE BOOL "Determines whether GRASS ${GRASS_SEARCH_VERSION} plugin should be built")
    if (WITH_GRASS${GRASS_CACHE_VERSION})
      find_package(GRASS ${GRASS_SEARCH_VERSION})
      set (GRASS_PREFIX${GRASS_CACHE_VERSION} ${GRASS_PREFIX${GRASS_SEARCH_VERSION}} CACHE PATH "Path to GRASS ${GRASS_SEARCH_VERSION} base directory")
    endif()
  endforeach (GRASS_SEARCH_VERSION)


  set (WITH_OAUTH2_PLUGIN TRUE CACHE BOOL "Determines whether OAuth2 authentication method plugin should be built")
  if(WITH_OAUTH2_PLUGIN)
    set(HAVE_OAUTH2_PLUGIN TRUE)
  endif()

  set (WITH_AUTH TRUE CACHE BOOL "Determines whether QGIS authentication methods should be built")

  set (WITH_ANALYSIS TRUE CACHE BOOL "Determines whether QGIS analysis library should be built")

  if(WITH_DESKTOP)
      if((WIN32 AND NOT MINGW) OR (UNIX AND NOT APPLE AND NOT ANDROID AND NOT IOS))
	set (CRASH_HANDLER_AVAILABLE TRUE)
      else()
	set (CRASH_HANDLER_AVAILABLE FALSE)
      endif()

      set (WITH_CRASH_HANDLER ${CRASH_HANDLER_AVAILABLE} CACHE BOOL "Determines whether the QGIS crash handler application should be built")
      if(WITH_CRASH_HANDLER AND NOT CRASH_HANDLER_AVAILABLE)
	message(FATAL_ERROR "Crash handler cannot be built on this environment. Set WITH_CRASH_HANDLER to false.")
      endif()
      if(WITH_CRASH_HANDLER)
	set (HAVE_CRASH_HANDLER TRUE)    # used in qgsconfig.h
      else()
	set (HAVE_CRASH_HANDLER FALSE)    # used in qgsconfig.h
      endif()
  endif()

  set (WITH_QUICK FALSE CACHE BOOL "Determines whether QGIS Quick library should be built")

  set (NATIVE_CRSSYNC_BIN "" CACHE PATH "Path to a natively compiled synccrsdb binary. If set, crssync will not build but use provided bin instead.")
  mark_as_advanced (NATIVE_CRSSYNC_BIN)

  # try to configure and build python bindings by default
  if (WITH_BINDINGS)
    # By default bindings will be installed only to QGIS directory
    # Someone might want to install it to python site-packages directory
    # as otherwise user has to use PYTHONPATH environment variable to add
    # QGIS bindings to package search path
    set (BINDINGS_GLOBAL_INSTALL FALSE CACHE BOOL "Install bindings to global Python directory? (might need root)")
    set (SIP_GLOBAL_INSTALL FALSE CACHE BOOL "Install sip source files to system sip directory? (might need root)")
    set (WITH_STAGED_PLUGINS TRUE CACHE BOOL "Stage-install core Python plugins to run from build directory? (utilities and console are always staged)")
    set (WITH_PY_COMPILE FALSE CACHE BOOL "Determines whether Python modules in staged or installed locations should be byte-compiled")
    # concatenate QScintilla2 API files
    if (WITH_GUI)
      set (WITH_QSCIAPI TRUE CACHE BOOL "Whether to generate PyQGIS QScintilla2 API file. (For devs) run 'make qsci-pap-src' in between QGIS build and install to regenerate .pap file in source tree for console auto-completion.")
      # keep casual users from updating their source tree via WITH_QSCIAPI
      mark_as_advanced (WITH_QSCIAPI)
    endif()
  endif()

  # server disabled default because it needs FastCGI (which is optional dependency)
  set (WITH_SERVER FALSE CACHE BOOL "Determines whether QGIS server should be built")
  if(WITH_SERVER)
    set (WITH_SERVER_LANDINGPAGE_WEBAPP FALSE CACHE BOOL "Determines whether QGIS server landingpage webapp should be built (requires nodejs and yarn)")

    set (SERVER_SKIP_ECW FALSE CACHE BOOL "Determines whether QGIS server should disable ECW (ECW in server apps requires a special license)")

    set (WITH_SERVER_PLUGINS ${WITH_BINDINGS} CACHE BOOL "Determines whether QGIS server support for Python plugins should be built")
    if(WITH_SERVER_PLUGINS AND NOT WITH_BINDINGS)
      message(FATAL_ERROR "Server plugins are not supported without Python bindings. Enable WITH_BINDINGS or disable WITH_SERVER_PLUGINS")
    endif()
    if(WITH_SERVER_PLUGINS)
      set(HAVE_SERVER_PYTHON_PLUGINS TRUE)
    endif()
  endif()

  # Custom widgets
  set (WITH_CUSTOM_WIDGETS FALSE CACHE BOOL "Determines whether QGIS custom widgets for Qt Designer should be built")

  if (NOT WITH_GUI)
    set (HAVE_GUI FALSE)    # used in qgsconfig.h
    # force value of some options
    if(WITH_DESKTOP)
      message(FATAL_ERROR "Desktop cannot be built without gui. Enable WITH_GUI or disable WITH_DESKTOP.")
    endif()
    if(WITH_CUSTOM_WIDGETS)
      message(FATAL_ERROR "Custom widgets cannot be built without gui. Enable WITH_GUI or disable WITH_CUSTOM_WIDGETS.")
    endif()
  else()
    set (HAVE_GUI TRUE)     # used in qgsconfig.h
  endif()

  if ( WITH_DESKTOP AND NOT WITH_ANALYSIS )
    message(FATAL_ERROR "Desktop cannot be built without analysis")
  endif()

  if ( WITH_QGIS_PROCESS AND NOT WITH_ANALYSIS )
    message(FATAL_ERROR "Process tool cannot be built without analysis")
  endif()

  if ( WITH_DESKTOP )
    # The qgis_desktop target is meant to build a minimal but complete running QGIS during development
    # This should help to reduce compile time while still having a "complete enough" QGIS for most of the development
    add_custom_target(qgis_desktop
      DEPENDS qgis provider_postgres staged-plugins resources svg doc icons
    )
    if ( WITH_PYTHON )
      add_dependencies(qgis_desktop qgispython pycore pygui pyanalysis staged-plugins pyplugin-installer )
    endif()
  endif()

  # try to configure and build MDAL support
  set (WITH_INTERNAL_MDAL TRUE CACHE BOOL "Determines whether MDAL should be built from internal copy (recommended)")
  if (NOT WITH_INTERNAL_MDAL)
    set (MDAL_PREFIX "" CACHE PATH "Path to MDAL base directory")
  endif()

  # try to configure and build POLY2TRI support
  set (WITH_INTERNAL_POLY2TRI ${PREFER_INTERNAL_LIBS} CACHE BOOL "Determines whether POLY2TRI should be built from internal copy")
  set (WITH_INTERNAL_MESHOPTIMIZER ${PREFER_INTERNAL_LIBS} CACHE BOOL "Determines whether MESHOPTIMIZER should be built from internal copy")

  # try to configure and build POSTGRESQL support
  set (WITH_POSTGRESQL TRUE CACHE BOOL "Determines whether POSTGRESQL support should be built")
  if (WITH_POSTGRESQL)
    set (POSTGRESQL_PREFIX "" CACHE PATH "Path to POSTGRESQL base directory")
  endif()

  # try to configure and build POSTGRESQL support
  set (WITH_SPATIALITE TRUE CACHE BOOL "Determines whether Spatialite support should be built (required for spatialite, virtual, wfs providers)")
  if (WITH_SPATIALITE)
      set (WITH_QSPATIALITE FALSE CACHE BOOL "Determines whether QSPATIALITE sql driver should be built")
  endif()

  if(WITH_ORACLE)
    set(HAVE_ORACLE TRUE)
    set(ORACLE_INCLUDEDIR "" CACHE STRING "Path to OCI headers")
    set(ORACLE_LIBDIR "" CACHE STRING "Path to OCI libraries")
  endif()

  set (WITH_HANA FALSE CACHE BOOL "Determines whether SAP HANA Spatial support should be built")
  if(WITH_HANA)
    find_package(ODBC)
    if(ODBC_FOUND)
      set(HAVE_HANA TRUE)
      add_subdirectory(external/odbccpp)
      set_target_properties(odbccpp_static PROPERTIES AUTOMOC OFF AUTOUIC OFF AUTORCC OFF)
    else()
      message(STATUS "Couldn't find ODBC library")
    endif()
  endif(WITH_HANA)

  set (WITH_PDAL TRUE CACHE BOOL "Determines whether PDAL support should be built")

  set (WITH_EPT TRUE CACHE BOOL "Determines whether Entwine Point Cloud (EPT) support should be built")

  set (WITH_COPC TRUE CACHE BOOL "Determines whether Cloud Optimized Point Cloud (COPC) support should be built")

  set (WITH_DRACO TRUE CACHE BOOL "Determines whether Draco support should be built")

  set (WITH_THREAD_LOCAL TRUE CACHE BOOL "Determines whether std::thread_local should be used")
  mark_as_advanced(WITH_THREAD_LOCAL)

  if (MINGW OR CMAKE_SYSTEM_NAME STREQUAL "OpenBSD")
    # MingW has broken support for thread_local, so force disabling it
    # see
    # https://sourceforge.net/p/mingw-w64/bugs/445/
    # https://sourceforge.net/p/mingw-w64/bugs/527/
    # https://gcc.gnu.org/bugzilla/show_bug.cgi?id=80816

    # also OpenBSD has no thread_local support, see https://github.com/qgis/QGIS/issues/25248

  else()
    if (WITH_THREAD_LOCAL)
      set (USE_THREAD_LOCAL TRUE)  # used in qgsconfig.h
    endif()
  endif()

  # Compile flag. Make it possible to turn it off.
  set (PEDANTIC TRUE CACHE BOOL "Determines if we should compile in pedantic mode.")

  # whether coverage tests should be performed
  set (ENABLE_COVERAGE FALSE CACHE BOOL "Perform coverage tests?")

  # whether coverage documentation should be generated
  set (GENERATE_COVERAGE_DOCS FALSE CACHE BOOL "Generate coverage docs (requires lcov)?")

  # hide this variable because building of python bindings might fail
  # if set to other directory than expected
  mark_as_advanced(LIBRARY_OUTPUT_PATH)

  if (MSVC AND CMAKE_GENERATOR MATCHES "NMake")
    # following variable is also used in qgsconfig.h
    set (USING_NMAKE TRUE)
  endif()

  if (CMAKE_GENERATOR MATCHES "Ninja")
    # following variable is also used in qgsconfig.h
    set (USING_NINJA TRUE)
  endif()

  find_package(FLEX 2.6 REQUIRED)
  find_package(BISON 2.4 REQUIRED)

  #############################################################
  # search for dependencies

  if(NOT WIN32 AND NOT ANDROID)
    include(CheckFunctionExists)
    CHECK_FUNCTION_EXISTS(openpty OPENPTY_IN_LIBC)
    if(NOT OPENPTY_IN_LIBC)
      set(CMAKE_REQUIRED_INCLUDES util.h)
      set(CMAKE_REQUIRED_LIBRARIES util)
      CHECK_FUNCTION_EXISTS(openpty NEED_LIBUTIL)
      if(NEED_LIBUTIL)
        set(OPENPTY_LIBRARY util)
      else()
        message (SEND_ERROR "openpty not found!")
      endif()
    endif()
  endif()

  # required
  find_package(Proj REQUIRED)
  message(STATUS "Found Proj: ${PROJ_VERSION} ${PROJ_DIR}")
  if(PROJ_VERSION VERSION_LESS "8.1")
    message(FATAL_ERROR "Cannot build QGIS using Proj older than 8.1")
  endif()

  find_package(GEOS REQUIRED)
  message(STATUS "Found Geos: ${GEOS_VERSION} ${GEOS_DIR}")
  find_package(GDAL REQUIRED)
  message(STATUS "Found GDAL: ${GDAL_VERSION} ${GDAL_DIR}")
  find_package(EXPAT REQUIRED)
  find_package(Spatialindex REQUIRED)
  find_package(LibZip REQUIRED)
  set (WITH_INTERNAL_NLOHMANN_JSON ${PREFER_INTERNAL_LIBS} CACHE BOOL "Determines whether the vendored copy of nlohmann-json should be used")
  find_package(nlohmann_json REQUIRED)

  # The following bypasses the FindSQLite3 module introduced in CMake 3.14
  # On case insensitive platforms (e.g. Windows) this is because
  # ./cmake/FindSqlite3.cmake comes first on the CMAKE_MODULE_PATH
  # (otherwise it is because of the case: *Sqlite3* vs. *SQLite3*)
  find_package(Sqlite3 REQUIRED)

  find_package(Protobuf CONFIG)
  find_package(Protobuf REQUIRED)

  message(STATUS "Found Protobuf: ${Protobuf_LIBRARIES}")
  if (NOT Protobuf_PROTOC_EXECUTABLE)
    message (SEND_ERROR "Protobuf library's 'protoc' tool was not found!")
  endif()
  find_package(ZLIB REQUIRED)       # for decompression of vector tiles in MBTiles file
  message(STATUS "Found zlib: ${ZLIB_LIBRARIES}")

  find_package(EXIV2 REQUIRED)

  # optional
  if (WITH_POSTGRESQL)
    find_package(Postgres) # PostgreSQL provider
  endif()

  if (NOT WITH_INTERNAL_MDAL)
    find_package(MDAL REQUIRED) # MDAL provider
  endif()

  if (NOT WITH_INTERNAL_POLY2TRI)
    find_package(poly2tri REQUIRED)
  endif()

  if (WITH_SPATIALITE)
    find_package(SpatiaLite REQUIRED)
    set (HAVE_SPATIALITE TRUE)
  endif()

  if (POSTGRES_FOUND)
    # following variable is used in qgsconfig.h
    set (HAVE_POSTGRESQL TRUE)
  endif()

  set (WITH_QTWEBKIT TRUE CACHE BOOL "Enable QtWebkit support")
  if (WITH_QTWEBKIT)
    add_definitions(-DWITH_QTWEBKIT)
    message(STATUS "Qt WebKit support enabled")
  else()
    message(STATUS "Qt WebKit support DISABLED.")
  endif()

  set (WITH_INTERNAL_LAZPERF TRUE CACHE BOOL "Determines whether LazPerf should be built from internal copy (recommended)")
  if (WITH_EPT OR WITH_COPC)
    if (NOT WITH_INTERNAL_LAZPERF)
      find_package(LazPerf) # for decompression of point clouds
    endif()
    if (NOT LazPerf_FOUND)
      message(STATUS "Using embedded laz-perf")
    endif()
  endif()

  if (WITH_EPT)  # EPT provider
    find_package(ZSTD REQUIRED) # for decompression of point clouds
    set(HAVE_EPT TRUE)  # used in qgsconfig.h
  endif()

  if (WITH_COPC)  # COPC provider
    set(HAVE_COPC TRUE)  # used in qgsconfig.h
  endif()

  if (WITH_PDAL)
    if (NOT WITH_EPT)
      message(FATAL_ERROR "PDAL provider cannot be built with EPT disabled")
    endif()
    find_package(PDAL REQUIRED) # PDAL provider
    set(HAVE_PDAL_QGIS TRUE)  # used in qgisconfig.h. note -- we can't use HAVE_PDAL here as the grass public headers redefine this!
    if (PDAL_VERSION_MAJOR GREATER 3 OR (PDAL_VERSION_MAJOR EQUAL 2 AND PDAL_VERSION_MINOR GREATER_EQUAL 5))
      set(PDAL_2_5_OR_HIGHER TRUE)
    endif()
  endif()

  if (WITH_DRACO)
    find_package(Draco REQUIRED)
    message(STATUS "Found Draco: ${DRACO_LIBRARY} (${DRACO_VERSION})")
    set(HAVE_DRACO TRUE)  # used in qgisconfig.h
  endif()

  #############################################################
  # search for Qt

  set (BUILD_WITH_QT6 FALSE CACHE BOOL "Enable (experimental) Qt6 support")
  if (BUILD_WITH_QT6)
    set(QT_VERSION_MAJOR 6)
    set(QT_MIN_VERSION 6.4.0)
    set(QT_VERSION_BASE "Qt6")
    set(QT_VERSION_BASE_LOWER "qt6")
    set(CMAKE_CXX_STANDARD 17)
    set(CMAKE_CXX_STANDARD_REQUIRED ON)
  else()
    set(QT_VERSION_MAJOR 5)
    set(QT_MIN_VERSION 5.15.2)
    set(QT_VERSION_BASE "Qt5")
    set(QT_VERSION_BASE_LOWER "qt5")
    set(HAS_KDE_QT5_PDF_TRANSFORM_FIX FALSE CACHE BOOL "Using KDE's Qt 5.15 fork with the PDF brush transform fix")
    set(HAS_KDE_QT5_SMALL_CAPS_FIX FALSE CACHE BOOL "Using KDE's Qt 5.15 fork with the QFont::SmallCaps fix")
    set(HAS_KDE_QT5_FONT_STRETCH_FIX FALSE CACHE BOOL "Using KDE's Qt 5.15 fork with the QFont stretch fix")
  endif()

  # Use QtSerialPort optionally for GPS
  set (WITH_QTSERIALPORT TRUE CACHE BOOL "Determines whether QtSerialPort should be tried for GPS positioning")
  if (WITH_QTSERIALPORT)
      find_package(${QT_VERSION_BASE} COMPONENTS SerialPort REQUIRED)
      # following variable is used in qgsconfig.h
      set (HAVE_QTSERIALPORT TRUE)
  endif()

  # Use QtGamepad optionally for input control
  set (WITH_QTGAMEPAD FALSE CACHE BOOL "Determines whether QtGamepad should be tried for GPS positioning")
  if (WITH_QTGAMEPAD)
      find_package(${QT_VERSION_BASE} COMPONENTS Gamepad REQUIRED)
      # following variable is used in qgsconfig.h
      set (HAVE_QTGAMEPAD TRUE)
  endif()

  set (WITH_PDF4QT FALSE CACHE BOOL "Determines whether the embedded PDF4Qt library should be build for PDF and HTML to QPainter conversion")
  if (WITH_PDF4QT)
    set(HAVE_PDF4QT TRUE)  # used in qgisconfig.h
    message(STATUS "PDF4Qt enabled")
  else()
    message(STATUS "PDF4Qt disabled")
  endif()

  find_package(${QT_VERSION_BASE} COMPONENTS Core Gui Widgets Network Xml Svg Concurrent Test Sql Positioning REQUIRED)
  if (BUILD_WITH_QT6)
    find_package(${QT_VERSION_BASE} COMPONENTS Core5Compat REQUIRED)
  endif()

  if (NOT IOS)
    set (DEFAULT_WITH_QTPRINTER TRUE)
  else ()
    set (DEFAULT_WITH_QTPRINTER FALSE)
  endif()
  set (WITH_QTPRINTER ${DEFAULT_WITH_QTPRINTER} CACHE BOOL "Enable QtPrinter support")
  if (WITH_QTPRINTER)
    find_package(${QT_VERSION_BASE} COMPONENTS PrintSupport REQUIRED)
    set (HAVE_QTPRINTER TRUE)
  endif()

  if (WITH_QTWEBKIT)
    if(BUILD_WITH_QT6)
      message(FATAL_ERROR "Qt WebKit support cannot be enabled on Qt 6 builds")
    endif()
    find_package(Qt5WebKit REQUIRED)
    find_package(Qt5WebKitWidgets REQUIRED)
  endif()
  if (WITH_3D)
    find_package(${QT_VERSION_BASE} COMPONENTS 3DCore 3DRender 3DInput 3DLogic 3DExtras REQUIRED)
    set(HAVE_3D TRUE)  # used in qgsconfig.h
  endif()

  set (WITH_QTWEBENGINE FALSE CACHE BOOL "Enable QtWebEngine support")
  if (WITH_QTWEBENGINE)
    if(BUILD_WITH_QT6)
      find_package(${QT_VERSION_BASE} COMPONENTS WebEngineCore REQUIRED)
    else()
      # QWebEnginePage is only available in widgets module in Qt5
      find_package(${QT_VERSION_BASE} COMPONENTS WebEngineCore WebEngineWidgets REQUIRED)
    endif()

    message(STATUS "QtWebEngine support enabled")
    set(HAVE_WEBENGINE TRUE)  # used in qgsconfig.h
  else()
    message(STATUS "QtWebEngine support DISABLED.")
    set(HAVE_WEBENGINE FALSE)  # used in qgsconfig.h
  endif()

  # get the Qt plugins directory
  get_target_property(QMAKE_EXECUTABLE ${QT_VERSION_BASE}::qmake LOCATION)

  execute_process(COMMAND ${QMAKE_EXECUTABLE} -query QT_INSTALL_PLUGINS RESULT_VARIABLE return_code OUTPUT_STRIP_TRAILING_WHITESPACE OUTPUT_VARIABLE DEFAULT_QT_PLUGINS_DIR )
  set (QT_PLUGINS_DIR ${DEFAULT_QT_PLUGINS_DIR} CACHE STRING "Path to installation directory for Qt Plugins. Defaults to Qt native plugin directory")

  if (BUILD_WITH_QT6)
    message(STATUS "Found Qt version: ${Qt6Core_VERSION}")
  else()
    message(STATUS "Found Qt version: ${Qt5Core_VERSION_STRING}")
  endif()
  if (WITH_QUICK)
    find_package(${QT_VERSION_BASE} COMPONENTS Qml Quick REQUIRED)
    if(${CMAKE_SYSTEM_NAME} MATCHES "Android" AND NOT BUILD_WITH_QT6)
      find_package(${QT_VERSION_BASE} COMPONENTS AndroidExtras)
    endif()

    # following variable is used in qgsconfig.h
    set (HAVE_QUICK TRUE)
  endif()

  if(WITH_QTWEBKIT)
    set(OPTIONAL_QTWEBKIT ${Qt5WebKitWidgets_LIBRARIES})
  endif()

  # search for QScintilla2 (C++ lib) and Qwt
  if (WITH_GUI)
    find_package(QScintilla REQUIRED)

    set (WITH_INTERNAL_QWT FALSE CACHE BOOL "Determines if the internal copy of qwt should be used.")
    if(NOT WITH_INTERNAL_QWT)
      find_package(Qwt 6.2)
      if(NOT QWT_FOUND)
        set(WITH_INTERNAL_QWT TRUE)
        message(STATUS "Qwt >=6.2 not found - using internal Qwt")
      endif()
    endif()

    if(WITH_INTERNAL_QWT)
      set(QWT_INCLUDE_DIR ${CMAKE_SOURCE_DIR}/external/qwt-6.3.0)
      set(QWT_LIBRARY "")
      set(QWT_VERSION_STR 6.3.0)
    endif()
  endif()

  # Password helper
  if(BUILD_WITH_QT6)
    find_package(Qt6Keychain CONFIG REQUIRED)
  else()
    find_package(Qt5Keychain CONFIG REQUIRED)
  endif()
  # Master password hash and authentication encryption
  find_package(QCA REQUIRED)
  # Check for runtime dependency of qca-ossl plugin
  # REQUIRED if unit tests are to be run from build directory
  if(NOT MSVC)
    include(QCAMacros)
    FIND_QCAOSSL_PLUGIN_CPP(ENABLE_TESTS)
  endif()

  if (APPLE)
    # Libtasn1 is for DER-encoded PKI ASN.1 parsing/extracting workarounds
    find_package(Libtasn1 REQUIRED)
  endif()

  # Disable automatic conversion from QString to ASCII 8-bit strings (char *)
  # (Keeps code compatible with Qt/Mac/64bit)
  add_definitions(-DQT_NO_CAST_TO_ASCII)
endif()

set(CMAKE_AUTOMOC ON)

# build our version of astyle
set (WITH_ASTYLE FALSE CACHE BOOL "Deprecated. Should be OFF. If you plan to contribute you should reindent with scripts/prepare_commit.sh (using 'our' astyle)")

# QML
set(QML_IMPORT_PATH "${CMAKE_RUNTIME_OUTPUT_DIRECTORY}" CACHE PATH "QML directory for QML autocomplete")

#############################################################
# testing
# whether unit tests should be build
set (ENABLE_TESTS TRUE CACHE BOOL "Build unit tests?")
if (ENABLE_TESTS)
  set (PUSH_TO_CDASH FALSE CACHE BOOL "Determines whether test results should be pushed to CDASH site")
  set(QT_USE_QTTEST TRUE)
  enable_testing()
  if (PUSH_TO_CDASH)
    # Adds some testing specific build targets e.g. make Experimental
    include(Dart)
  endif()
  # Additional test configuration options e.g. max upload size of test report
  configure_file(
    "${CMAKE_SOURCE_DIR}/cmake_templates/CTestCustom.cmake.in"
    "${CMAKE_BINARY_DIR}/CTestCustom.cmake"
    IMMEDIATE @ONLY)
  if (PUSH_TO_CDASH)
    configure_file(
      "${CMAKE_SOURCE_DIR}/cmake_templates/CTestConfig.cmake.in"
      "${CMAKE_BINARY_DIR}/CTestConfig.cmake"
      IMMEDIATE @ONLY)
  endif()
  # For server side testing we have no X, we can use xvfb as a fake x
  # sudo apt-get install xvfb
  add_custom_target(check COMMAND xvfb-run --server-args=-screen\ 0\ 1024x768x24 ctest --output-on-failure)

  # Define SOURCETREE fixture
  add_test(NAME   logGitStatus COMMAND sh ${CMAKE_CURRENT_SOURCE_DIR}/scripts/chkgitstatus.sh log)
  add_test(NAME checkGitStatus COMMAND sh ${CMAKE_CURRENT_SOURCE_DIR}/scripts/chkgitstatus.sh check)
  set_tests_properties(logGitStatus   PROPERTIES FIXTURES_SETUP   SOURCETREE)
  set_property(TEST logGitStatus PROPERTY SKIP_RETURN_CODE 2)
  set_tests_properties(checkGitStatus PROPERTIES FIXTURES_CLEANUP SOURCETREE)
  set_property(TEST checkGitStatus PROPERTY SKIP_RETURN_CODE 2)

endif()

add_custom_target(tags COMMAND
  cd ${CMAKE_CURRENT_SOURCE_DIR} && ctags
    --c++-kinds=+p
    --exclude=build
    --exclude=.ci
    --exclude=cmake
    --exclude=cmake_templates
    --exclude=debian
    --exclude=doc
    --exclude=.docker
    --exclude=editors
    --exclude=.github
    --exclude=i18n
    --exclude=images
    --exclude=resources
    --exclude=rpm
    --exclude=scripts
    --exclude=Testing
    --exclude=tests
    --exclude=.tx
    --extras=+q
    --fields=+iaS
    --language-force=C++
    --recurse=yes
)

if (WITH_CORE)
# ModelTest
  set(ENABLE_MODELTEST FALSE CACHE BOOL "Enable QT ModelTest (not for production)")
endif()

#############################################################
# enable warnings

if (PEDANTIC)
  message (STATUS "Pedantic compiler settings enabled")
  if(MSVC)
    set(_warnings "")
    if (NOT USING_NMAKE AND NOT USING_NINJA)
      set(_warnings "${_warnings} /W4" )
    endif()

    # disable warnings
    set(_warnings "${_warnings} /wd4091 ")  # 'typedef': ignored on left of '' when no variable is declared (occurs in MS DbgHelp.h header)
    set(_warnings "${_warnings} /wd4100 ")  # unused formal parameters
    set(_warnings "${_warnings} /wd4127 ")  # constant conditional expressions (used in Qt template classes)
    set(_warnings "${_warnings} /wd4190 ")  # 'identifier' has C-linkage specified, but returns UDT 'identifier2' which is incompatible with C
    set(_warnings "${_warnings} /wd4231 ")  # nonstandard extension used : 'identifier' before template explicit instantiation (used in Qt template classes)
    set(_warnings "${_warnings} /wd4244 ")  # conversion from '...' to '...' possible loss of data
    set(_warnings "${_warnings} /wd4251 ")  # needs to have dll-interface to be used by clients of class (occurs in Qt template classes)
    set(_warnings "${_warnings} /wd4267 ")  # 'argument': conversion from 'size_t' to 'int', possible loss of data
    set(_warnings "${_warnings} /wd4275 ")  # non dll-interface class '...' used as base for dll-interface class '...'
    set(_warnings "${_warnings} /wd4290 ")  # c++ exception specification ignored except to indicate a function is not __declspec(nothrow) (occurs in sip generated bindings)
    set(_warnings "${_warnings} /wd4456 ")  # declaration of '...' hides previous local declaration
    set(_warnings "${_warnings} /wd4457 ")  # declaration of '...' hides a function parameter
    set(_warnings "${_warnings} /wd4458 ")  # declaration of '...' hides class member
    set(_warnings "${_warnings} /wd4505 ")  # unreferenced local function has been removed (QgsRasterDataProvider::extent)
    set(_warnings "${_warnings} /wd4510 ")  # default constructor could not be generated (sqlite3_index_info, QMap)
    set(_warnings "${_warnings} /wd4512 ")  # assignment operator could not be generated (sqlite3_index_info)
    set(_warnings "${_warnings} /wd4610 ")  # user defined constructor required (sqlite3_index_info)
    set(_warnings "${_warnings} /wd4706 ")  # assignment within conditional expression (pal)
    set(_warnings "${_warnings} /wd4714 ")  # function '...' marked as __forceinline not inlined (QString::toLower/toUpper/trimmed)
    set(_warnings "${_warnings} /wd4800 ")  # 'int' : forcing value to bool 'true' or 'false' (performance warning)
    set(_warnings "${_warnings} /wd4996 ")  # '...': was declared deprecated (unfortunately triggered when implementing deprecated interfaces even when it is deprecated too)
    set(CMAKE_C_FLAGS "${CMAKE_C_FLAGS} ${_warnings}")
    set(CMAKE_CXX_FLAGS "${CMAKE_CXX_FLAGS} ${_warnings}")
  else()
    # add warnings via flags (not as definitions as on Mac -Wall can not be overridden per language )
    set(_warnings "-Wall -Wextra -Wno-long-long -Wformat-security -Wno-strict-aliasing")

    set(WERROR FALSE CACHE BOOL "Treat build warnings as errors.")
    if (WERROR)
      set(_warnings "${_warnings} -Werror")
    endif()
    set(CMAKE_C_FLAGS "${CMAKE_C_FLAGS} ${_warnings}")

    # c++ only warnings

    set(_warnings "${_warnings} -Wnon-virtual-dtor")

    # unavoidable - we can't avoid these, as older, supported compilers do not support removing the redundant move
    set(_warnings "${_warnings} -Wno-redundant-move")

    # disable misleading-indentation warning -- it's slow to parse the sip files and not needed since we have the automated code styling rules
    set(_warnings "${_warnings} -Wno-misleading-indentation")

    if(CMAKE_CXX_COMPILER_ID STREQUAL "GNU" AND CMAKE_CXX_COMPILER_VERSION VERSION_GREATER 7.9.999)
      # heaps of these thrown by Qt headers at the moment (sep 2019)
      set(_warnings "${_warnings} -Wno-deprecated-copy")
    endif()

    set(CMAKE_CXX_FLAGS "${CMAKE_CXX_FLAGS} ${_warnings}")

    # Qt produces lots of warnings with strict aliasing (as of Qt 4.4.0 & GCC 4.3)
    # There are redundant declarations in Qt and GDAL
    # add_definitions( -fstrict-aliasing -Wstrict-aliasing=1 -Wredundant-decls )

    if ("${CMAKE_CXX_COMPILER_ID}" MATCHES "Clang")
       set(CMAKE_CXX_FLAGS "${CMAKE_CXX_FLAGS} -Wreturn-type-c-linkage -Woverloaded-virtual -Wimplicit-fallthrough")
    endif()

    # add any extra CXXFLAGS flags set by user. can be -D CXX_EXTRA_FLAGS or environment variable
    # command line -D option overrides environment variable
    # e.g. useful for suppressing transient upstream warnings in dependencies, like Qt
    set(CXX_EXTRA_FLAGS "" CACHE STRING "Additional appended CXXFLAGS")
    if ("${CXX_EXTRA_FLAGS}" STREQUAL "" AND DEFINED $ENV{CXX_EXTRA_FLAGS})
      set(CXX_EXTRA_FLAGS "$ENV{CXX_EXTRA_FLAGS}")
    endif()
    if (NOT "${CXX_EXTRA_FLAGS}" STREQUAL "")
      message (STATUS "Appending CXX_EXTRA_FLAGS")
      set(CMAKE_CXX_FLAGS "${CMAKE_CXX_FLAGS} ${CXX_EXTRA_FLAGS}")
    endif()
  endif()

endif()

if (CMAKE_CXX_COMPILER_ID MATCHES "Clang")
  set(CMAKE_C_FLAGS "${CMAKE_C_FLAGS} -Qunused-arguments")
  set(CMAKE_CXX_FLAGS "${CMAKE_CXX_FLAGS} -Qunused-arguments")
  set(CMAKE_SHARED_LINKER_FLAGS "${CMAKE_SHARED_LINKER_FLAGS} -Qunused-arguments")
  set(CMAKE_MODULE_LINKER_FLAGS "${CMAKE_MODULE_LINKER_FLAGS} -Qunused-arguments")
  set(CMAKE_EXE_LINKER_FLAGS "${CMAKE_EXE_LINKER_FLAGS} -Qunused-arguments")
endif()

if(CMAKE_SYSTEM_PROCESSOR MATCHES "^(powerpc|ppc)")
  # spatialite crashes on ppc - see bugs.debian.org/603986
  add_definitions( -fno-strict-aliasing )
endif()

if (CMAKE_BUILD_TYPE MATCHES Debug OR CMAKE_BUILD_TYPE MATCHES RelWithDebInfo)
  message (STATUS "Debug output enabled")
  set(QGISDEBUG TRUE)
else()
  set(QGISDEBUG FALSE)
endif()

set (AGGRESSIVE_SAFE_MODE FALSE CACHE BOOL "Forces a aggressive safe mode where issues like unsafe thread access will resort in fatal exceptions")

if(MSVC)
  set(CMAKE_CXX_FLAGS "${CMAKE_CXX_FLAGS} /utf-8 /std:c++17 /permissive-")
  set(CMAKE_C_FLAGS "${CMAKE_C_FLAGS} /utf-8 /std:c++17 /permissive-")
  set(CMAKE_CXX_FLAGS_RELWITHDEBINFO "${CMAKE_CXX_FLAGS_RELWITHDEBINFO}")
  set(CMAKE_CXX_FLAGS_DEBUG "${CMAKE_CXX_FLAGS_DEBUG}")
  # Increase our stack size to 8MB to give us a bit more room and avoid stackoverflow crashes
  set(CMAKE_EXE_LINKER_FLAGS "${CMAKE_EXE_LINKER_FLAGS} /STACK:8388608")
  # disable macros that offend std::numeric_limits<T>::min()/max()
  add_definitions(-DNOMINMAX)
endif()

if(BUILD_WITH_QT6)
  # Qt deprecated warnings are too noisy for now -- we have a LOT of QVariant::Type usage
  # in order to maintain Qt5 compatibility
  add_definitions(-DQT_NO_DEPRECATED_WARNINGS)
else()
  # Unfortunately Qwt uses deprecated QString::null in headers, preventing this being raised above 5.8
  add_definitions(-DQT_DISABLE_DEPRECATED_BEFORE=0x050800)
endif()

# For fast string concatenation
add_definitions(-DQT_USE_QSTRINGBUILDER)

set(WITH_GSL TRUE CACHE BOOL "Determines whether GSL library should be used")

if (WITH_ANALYSIS AND WITH_GSL)
  find_package(GSL REQUIRED)
  set(HAVE_GSL TRUE)
  set(HAVE_GEOREFERENCER TRUE)
endif()

if(ENABLE_COVERAGE)
  include("cmake/modules/coverage/CodeCoverage.cmake")
  set(CMAKE_CXX_FLAGS "${CMAKE_CXX_FLAGS} -g -O0 -fprofile-arcs -ftest-coverage --coverage")
  set(CMAKE_C_FLAGS "${CMAKE_C_FLAGS} -g -O0 -fprofile-arcs -ftest-coverage --coverage")
  set(CMAKE_SHARED_LINKER_FLAGS "${CMAKE_SHARED_LINKER_FLAGS} -g -O0 -fprofile-arcs -ftest-coverage --coverage")
  set(CMAKE_MODULE_LINKER_FLAGS "${CMAKE_MODULE_LINKER_FLAGS} -g -O0 -fprofile-arcs -ftest-coverage --coverage")
  set(CMAKE_EXE_LINKER_FLAGS "${CMAKE_EXE_LINKER_FLAGS} -g -O0 -fprofile-arcs -ftest-coverage --coverage")
  SETUP_TARGET_FOR_COVERAGE(qgis_coverage ctest coverage)
endif()

if( "${CMAKE_CXX_COMPILER_ID}" STREQUAL "Clang" OR "${CMAKE_CXX_COMPILER_ID}" STREQUAL "GNU" )
  include("cmake/modules/linker.cmake")
endif()

set(MIN_PYTHON_VERSION "3.11")
set(Python_FIND_FRAMEWORK "LAST")

if (WITH_BINDINGS)
  find_package(Python ${MIN_PYTHON_VERSION} REQUIRED COMPONENTS Interpreter Development)
else()
  find_package(Python ${MIN_PYTHON_VERSION} REQUIRED COMPONENTS Interpreter)
endif()

# Fix python site-packages for Fedora
# See https://github.com/qgis/QGIS/issues/54348#issuecomment-1694216152
if(CMAKE_SYSTEM_NAME STREQUAL "Linux")
  if(EXISTS "/etc/fedora-release")
    EXECUTE_PROCESS(COMMAND ${Python_EXECUTABLE} -c "import sysconfig;print(sysconfig.get_path(\"platlib\", \"rpm_prefix\"), end=\"\")" OUTPUT_VARIABLE Python_SITEARCH)
  endif()
endif()

message("-- Found Python executable: ${Python_EXECUTABLE} (version ${Python_VERSION})")
message("-- Python library: ${Python_LIBRARIES}")
message("-- Python site-packages: ${Python_SITEARCH}")

#############################################################
# platform specific stuff
if (WITH_CORE)
  if (WIN32)
    set (DEFAULT_LIB_SUBDIR     lib)
    set (DEFAULT_LIBEXEC_SUBDIR .)
    set (DEFAULT_DATA_SUBDIR    .)
    set (DEFAULT_PLUGIN_SUBDIR  plugins)
    set (DEFAULT_INCLUDE_SUBDIR include)
    set (DEFAULT_QML_SUBDIR     qml)

    set (DEFAULT_SERVER_MODULE_SUBDIR server)

    if (MSVC)
      set (DEFAULT_BIN_SUBDIR bin)
      set (DEFAULT_CGIBIN_SUBDIR bin)
      # put all the build products into a single directory
      # under build (doesn't affect install target) to make for
      # easier debugging.

      # Turn on defines for non standard maths stuff
      add_definitions(-D_USE_MATH_DEFINES)

      # Turn off deprecation warnings
      add_definitions(-D_CRT_SECURE_NO_WARNINGS)
      add_definitions(-D_CRT_NONSTDC_NO_WARNINGS)

      if (INSTALL_DEPS)
        install(DIRECTORY ${INSTALL_DEPS} DESTINATION .)
      endif()
    else()
      set (DEFAULT_BIN_SUBDIR .)
      set (DEFAULT_CGIBIN_SUBDIR .)
    endif()
  else()

    if(APPLE)
      set(QGIS_MAC_BUNDLE TRUE CACHE BOOL "Install into a mac bundle")
    endif()

    if (APPLE AND QGIS_MAC_BUNDLE)
      set(CMAKE_MACOSX_RPATH ON) # If this is off, the path will be stripped (completely) at install time, we want to preserve the `@rpath` prefix
      set(CMAKE_SKIP_INSTALL_RPATH TRUE)

      set(APP_CONTENTS_DIR "Contents")
      set(APP_MACOS_DIR "${APP_CONTENTS_DIR}/MacOS")
      set(APP_FRAMEWORKS_DIR "${APP_CONTENTS_DIR}/Frameworks")
      set(APP_RESOURCES_DIR "${APP_CONTENTS_DIR}/Resources")
      set(APP_PLUGINS_DIR "${APP_CONTENTS_DIR}/PlugIns")

      cmake_path(RELATIVE_PATH Python_SITEARCH BASE_DIRECTORY "${TARGET_SYSROOT}" OUTPUT_VARIABLE _RELATIVE_SITEARCH)

      set(DEFAULT_BIN_SUBDIR      ${APP_MACOS_DIR})
      set(DEFAULT_LIB_SUBDIR      ${APP_FRAMEWORKS_DIR})
      set(DEFAULT_DATA_SUBDIR     ${APP_RESOURCES_DIR}/qgis)
      set(DEFAULT_LIBEXEC_SUBDIR  ${APP_MACOS_DIR})
      set(DEFAULT_PLUGIN_SUBDIR   ${APP_PLUGINS_DIR}/qgis)
      set(DEFAULT_INCLUDE_SUBDIR  include/qgis)
      set(DEFAULT_QML_SUBDIR      ${APP_RESOURCES_DIR}/qgis/qml)
      set(DEFAULT_PYTHON_SUBDIR   ${APP_FRAMEWORKS_DIR}/${_RELATIVE_SITEARCH})
    else()
      # UNIX
      set (DEFAULT_BIN_SUBDIR     bin)

      # From https://www.cyberciti.biz/faq/how-do-i-find-the-url-for-my-cgi-bin/
      execute_process(COMMAND lsb_release -a OUTPUT_VARIABLE LSB_RELEASE_A)
      if(EXISTS "/etc/fedora-release")
        # in /var/www/cgi-bin
        set (DEFAULT_CGIBIN_SUBDIR www/cgi-bin)

      elseif (${CMAKE_HOST_SYSTEM_NAME} MATCHES "FreeBSD")
        # in /usr/local/www/cgi-bin/
        set (DEFAULT_CGIBIN_SUBDIR www/cgi-bin)

      elseif (${CMAKE_HOST_SYSTEM_NAME} MATCHES "BSD")
        # in /usr/local/libexec/cgi-bin/
        set (DEFAULT_CGIBIN_SUBDIR libexec/cgi-bin)

      elseif ("${LSB_RELEASE_A}" MATCHES "Ubuntu" OR "${LSB_RELEASE_A}" MATCHES "Debian" OR "${LSB_RELEASE_A}" MATCHES "Mint")
        # in /usr/lib/cgi-bin/
        set (DEFAULT_CGIBIN_SUBDIR lib/cgi-bin)

      else()
        # others: Red Hat/CentOS/Rocky/Alma Linux
        # in /var/www/cgi-bin/
        set (DEFAULT_CGIBIN_SUBDIR www/cgi-bin)
      endif()

      set (DEFAULT_LIB_SUBDIR     lib${LIB_SUFFIX})
      set (DEFAULT_DATA_SUBDIR    share/qgis)
      set (DEFAULT_LIBEXEC_SUBDIR lib${LIB_SUFFIX}/qgis)
      set (DEFAULT_PLUGIN_SUBDIR  lib${LIB_SUFFIX}/qgis/plugins)
      set (DEFAULT_INCLUDE_SUBDIR include/qgis)
      set (DEFAULT_QML_SUBDIR     qml)

      set (DEFAULT_SERVER_MODULE_SUBDIR ${DEFAULT_LIBEXEC_SUBDIR}/server)
    endif()

  endif()

  if (ANDROID)
    set (DEFAULT_PLUGIN_SUBDIR  lib)
    string(REPLACE "<CMAKE_SHARED_LIBRARY_SONAME_CXX_FLAG><TARGET_SONAME>" "" CMAKE_CXX_CREATE_SHARED_MODULE "${CMAKE_CXX_CREATE_SHARED_MODULE}")
  endif()

  if("${CMAKE_SYSTEM_NAME}"  MATCHES "Linux")
    set(CMAKE_SHARED_LINKER_FLAGS "${CMAKE_SHARED_LINKER_FLAGS} -Wl,--no-undefined")
    set(CMAKE_MODULE_LINKER_FLAGS "${CMAKE_MODULE_LINKER_FLAGS} -Wl,--no-undefined")
    set(CMAKE_EXE_LINKER_FLAGS "${CMAKE_EXE_LINKER_FLAGS} -Wl,--no-undefined")
  endif() #"${CMAKE_SYSTEM_NAME}"  MATCHES "Linux")

  set(CMAKE_CXX_VISIBILITY_PRESET hidden)
  include(GenerateExportHeader)

  set (WITH_CLAZY FALSE CACHE BOOL "Determines whether Clazy checks should be enabled")
  mark_as_advanced (WITH_CLAZY)
  if (WITH_CLAZY)
    set(CMAKE_CXX_BASE_FLAGS "${CMAKE_CXX_FLAGS}")
    #  qcolor-from-literal crashes clang with clazy 1.11
    set(CLAZY_BASE_CHECKS "connect-3arg-lambda,lambda-unique-connection,empty-qstringliteral,fully-qualified-moc-types,lowercase-qml-type-name,qfileinfo-exists,qmap-with-pointer-key,unused-non-trivial-variable,overridden-signal,qdeleteall,qstring-left,skipped-base-method,isempty-vs-count,missing-qobject-macro,container-anti-pattern")
    set(CMAKE_CXX_FLAGS "${CMAKE_CXX_BASE_FLAGS} -Xclang -plugin-arg-clazy -Xclang ${CLAZY_BASE_CHECKS}")

    if (WERROR AND NOT ${QGISDEBUG})
      message(FATAL_ERROR "Don't activate both WERROR and ADD_CLAZY_CHECKS in Release mode, you will get many false positive errors")
    endif()

    if (WERROR AND ("$ENV{CLAZY_IGNORE_DIRS}" STREQUAL ""))
      message(WARNING "WERROR and ADD_CLAZY_CHECKS are activated. To avoid unwanted Clazy error, please set the CLAZY_IGNORE_DIRS environment variable like this : \nexport CLAZY_IGNORE_DIRS=\"(.*/external/.*)|(.*sip_.*part.*)\"")
    endif()
  endif()
endif()

#############################################################
# user-changeable settings which can be used to customize
# layout of QGIS installation
# (default values are platform-specific)

set (QGIS_BIN_SUBDIR     ${DEFAULT_BIN_SUBDIR}     CACHE STRING "Subdirectory where executables will be installed")
set (QGIS_CGIBIN_SUBDIR  ${DEFAULT_CGIBIN_SUBDIR}  CACHE STRING "Subdirectory where CGI executables will be installed")
set (QGIS_LIB_SUBDIR     ${DEFAULT_LIB_SUBDIR}     CACHE STRING "Subdirectory where libraries will be installed")
set (QGIS_LIBEXEC_SUBDIR ${DEFAULT_LIBEXEC_SUBDIR} CACHE STRING "Subdirectory where private executables will be installed")
set (QGIS_DATA_SUBDIR    ${DEFAULT_DATA_SUBDIR}    CACHE STRING "Subdirectory where QGIS data will be installed")
set (QGIS_PLUGIN_SUBDIR  ${DEFAULT_PLUGIN_SUBDIR}  CACHE STRING "Subdirectory where plugins will be installed")
set (QGIS_INCLUDE_SUBDIR ${DEFAULT_INCLUDE_SUBDIR} CACHE STRING "Subdirectory where header files will be installed")
set (QGIS_QML_SUBDIR     ${DEFAULT_QML_SUBDIR}     CACHE STRING "Subdirectory where qml files/libraries will be installed")

set (QGIS_SERVER_MODULE_SUBDIR  ${DEFAULT_SERVER_MODULE_SUBDIR}  CACHE STRING "Subdirectory where server modules will be installed")

# mark *_SUBDIR variables as advanced as this is not something
# that an average user would use
mark_as_advanced (QGIS_BIN_SUBDIR QGIS_CGIBIN_SUBDIR QGIS_LIB_SUBDIR QGIS_LIBEXEC_SUBDIR QGIS_DATA_SUBDIR QGIS_PLUGIN_SUBDIR QGIS_INCLUDE_SUBDIR)

# full paths for the installation
set (QGIS_BIN_DIR     ${QGIS_BIN_SUBDIR})
set (QGIS_CGIBIN_DIR  ${QGIS_CGIBIN_SUBDIR})
set (QGIS_LIB_DIR     ${QGIS_LIB_SUBDIR})
set (QGIS_LIBEXEC_DIR ${QGIS_LIBEXEC_SUBDIR})
set (QGIS_DATA_DIR    ${QGIS_DATA_SUBDIR})
set (QGIS_PLUGIN_DIR  ${QGIS_PLUGIN_SUBDIR})
set (QGIS_INCLUDE_DIR ${QGIS_INCLUDE_SUBDIR})
set (QGIS_QML_DIR     ${QGIS_QML_SUBDIR})

set (QGIS_SERVER_MODULE_DIR ${QGIS_SERVER_MODULE_SUBDIR})

# set the default locations where the targets (executables, libraries) will land when compiled
# this is to allow running qgis from the source tree without having to actually do a "make install"
set (QGIS_OUTPUT_DIRECTORY ${CMAKE_BINARY_DIR}/output)
set (CMAKE_RUNTIME_OUTPUT_DIRECTORY ${QGIS_OUTPUT_DIRECTORY}/${QGIS_BIN_SUBDIR})
set (CMAKE_LIBRARY_OUTPUT_DIRECTORY ${QGIS_OUTPUT_DIRECTORY}/${QGIS_LIB_SUBDIR})

# write a marker with source directory path into the output's bin directory
# if run from the build directory QGIS will detect it and alter the paths
file(WRITE ${QGIS_OUTPUT_DIRECTORY}/${QGIS_BIN_SUBDIR}/qgisbuildpath.txt "${CMAKE_SOURCE_DIR}\n${QGIS_OUTPUT_DIRECTORY}")

# Write the qgis.env file to the bin folder to allow running qgis.exe correctly from build folder
# and find the SDK installed folders. Only runs when VCPKG_APPLOCAL_DEPS=OFF because ON means it is packaged together
if(WITH_VCPKG AND NOT VCPKG_APPLOCAL_DEPS AND WIN32)
  # Used in the env.in file to setup the correct paths to the SDK folder
    set(VCPKG_TARGET_PATH "${VCPKG_INSTALL_PREFIX}/${VCPKG_TARGET_TRIPLET}")
    configure_file("${CMAKE_SOURCE_DIR}/ms-windows/dev/qgis.env.in" "${QGIS_OUTPUT_DIRECTORY}/${QGIS_BIN_SUBDIR}/qgis.env")
endif()

# manual page - makes sense only on unix systems
if (UNIX AND NOT APPLE)
  set (DEFAULT_MANUAL_SUBDIR  man)
  set (QGIS_MANUAL_SUBDIR  ${DEFAULT_MANUAL_SUBDIR}  CACHE STRING "Subdirectory where manual files will be installed")
  mark_as_advanced (QGIS_MANUAL_SUBDIR)
  set (QGIS_MANUAL_DIR  ${CMAKE_INSTALL_PREFIX}/${QGIS_MANUAL_SUBDIR})
endif()

set (DISABLE_DEPRECATED FALSE CACHE BOOL "If set to true, it will disable deprecated functionality to prepare for the next generation of QGIS")
if (DISABLE_DEPRECATED)
  add_definitions(-DQGIS_DISABLE_DEPRECATED)
endif()

# whether to install required system libs in the output package
set(QGIS_INSTALL_SYS_LIBS TRUE CACHE BOOL "If set to TRUE install all required system libs in the output package")

option(ENABLE_UNITY_BUILDS "Enable Unity builds, that is compiling several .cpp files in the same compilation unit (EXPERIMENTAL. Not recommended for production builds)" OFF)

#############################################################
# Python

if (WITH_CORE AND WITH_BINDINGS)
  set(PYTHON_OUTPUT_DIRECTORY ${QGIS_OUTPUT_DIRECTORY}/python)
  set (QGIS_PYTHON_OUTPUT_DIRECTORY ${PYTHON_OUTPUT_DIRECTORY}/qgis)

  # python support: check for interpreter, sip, pyqt5
  find_package(SIP REQUIRED)
  if(BUILD_WITH_QT6)
    find_package(PyQt6 REQUIRED)
    set(PYQT_FOUND ${PYQT6_FOUND})
    set(PYQT_SIP_FLAGS ${PYQT6_SIP_FLAGS})
    set(PYQT_SIP_DIR ${PYQT6_SIP_DIR})
    set(PYQT_SIP_IMPORT ${PYQT6_SIP_IMPORT})
    set(PYQT_VERSION_STR ${PYQT6_VERSION_STR})
    set(PYQT_MOD_DIR ${PYQT6_MOD_DIR})
  else()
    find_package(PyQt5 REQUIRED)
    set(PYQT_FOUND ${PYQT5_FOUND})
    set(PYQT_SIP_FLAGS ${PYQT5_SIP_FLAGS})
    set(PYQT_SIP_DIR ${PYQT5_SIP_DIR})
    set(PYQT_SIP_IMPORT ${PYQT5_SIP_IMPORT})
    set(PYQT_VERSION_STR ${PYQT5_VERSION_STR})
    set(PYQT_MOD_DIR ${PYQT5_MOD_DIR})
  endif()
  separate_arguments(PYQT_SIP_FLAGS) # convert space separated values to a list

  find_package(Qsci REQUIRED)
  include(PythonMacros)
  include(SIPMacros)

  set(SIP_INCLUDES ${PYQT_SIP_DIR} ${CMAKE_SOURCE_DIR}/python)
  set(SIP_CONCAT_PARTS 25)

  if(BINDINGS_GLOBAL_INSTALL)
    set(QGIS_PYTHON_INSTALL_DIR ${Python_SITEARCH})
  elseif(DEFINED DEFAULT_PYTHON_SUBDIR)
    set(QGIS_PYTHON_INSTALL_DIR ${DEFAULT_PYTHON_SUBDIR})
  else()
    set(QGIS_PYTHON_INSTALL_DIR ${QGIS_DATA_DIR}/python)
  endif()

  if (WITH_CUSTOM_WIDGETS)
    set(PYUIC_WIDGET_PLUGIN_DIRECTORY ${PYQT_MOD_DIR}/uic/widget-plugins/)
  endif()
endif()

#############################################################
# create qgsconfig.h
# installed with app target
configure_file(${CMAKE_SOURCE_DIR}/cmake_templates/qgsconfig.h.in ${CMAKE_BINARY_DIR}/qgsconfig.h)
include_directories(${CMAKE_BINARY_DIR})

if(WITH_INTERNAL_NLOHMANN_JSON)
  include_directories(SYSTEM
    ${CMAKE_SOURCE_DIR}/external/nlohmann
  )
endif()

#############################################################
# create qgsversion.h
include(CreateQgsVersion)
CREATE_QGSVERSION()

####################################################
# Added by Jef to prevent python core and gui libs linking to other qgisCore and qgisGui libs
# that may be in the same install prefix
if (WITH_CORE)
  link_directories(${CMAKE_BINARY_DIR}/src/core ${CMAKE_BINARY_DIR}/src/gui)
endif()

####################################################
# asan
set (WITH_ASAN FALSE CACHE BOOL "Use AddressSanitizer")
mark_as_advanced(WITH_ASAN)
if(WITH_ASAN)
  message(STATUS "Enabling AddressSanitizer")
  add_compile_options(-fsanitize=address)
  add_link_options(-fsanitize=address)
endif()

#############################################################
# process subdirs

#create a variable to specify where our test data is
#so that unit tests can use TEST_DATA_DIR to locate
#the test data. See CMakeLists in test dirs for more info
#TEST_DATA_DIR is also used by QgsRenderChecker currently in core
set (TEST_DATA_DIR "${CMAKE_CURRENT_SOURCE_DIR}/tests/testdata")

add_subdirectory(doc)

if (WITH_CORE)
  add_subdirectory(src)
  add_subdirectory(images)
  add_subdirectory(resources)
  add_subdirectory(i18n)

  if (WITH_BINDINGS)
    add_subdirectory(python)
  endif()

  # manual page - makes sense only on unix systems
  if (UNIX AND NOT APPLE)
    install (FILES qgis.1 DESTINATION ${QGIS_MANUAL_DIR}/man1)
  endif()

  install(FILES cmake/FindQGIS.cmake DESTINATION ${QGIS_DATA_DIR})
endif()

if (WITH_ASTYLE)
  add_subdirectory(external/astyle)
endif()

if (ENABLE_TESTS)
  add_subdirectory(tests)
  set (CTEST_BINARY_DIRECTORY "${CMAKE_CURRENT_BINARY_DIR}/output/bin" )
  message (STATUS "Ctest Binary Directory set to: ${CTEST_BINARY_DIRECTORY}")
endif()

#############################################################
# Post-install commands
if (WITH_CORE)
  add_subdirectory(postinstall)
endif()

#############################################################
# Uninstall stuff see: http://www.vtk.org/Wiki/CMake_FAQ
if (WITH_CORE)
  configure_file(
    "${CMAKE_CURRENT_SOURCE_DIR}/cmake_templates/cmake_uninstall.cmake.in"
    "${CMAKE_CURRENT_BINARY_DIR}/cmake_uninstall.cmake"
    IMMEDIATE @ONLY)

  add_custom_target(uninstall
    "${CMAKE_COMMAND}" -P "${CMAKE_CURRENT_BINARY_DIR}/cmake_uninstall.cmake")
endif()

#############################################################
# Enable packaging
if (WITH_CORE)
  include(VcpkgInstallDeps)
  include(Bundle)
endif()

if (UNIX AND NOT APPLE)
  add_subdirectory(linux)
endif()<|MERGE_RESOLUTION|>--- conflicted
+++ resolved
@@ -20,21 +20,12 @@
 option (WITH_PYTHON "Determines whether Python support should be built (disabling it will in particular disable processing)" ON)
 set (WITH_BINDINGS ${WITH_PYTHON} CACHE BOOL "Determines whether Python bindings should be built")
 
-<<<<<<< HEAD
-set(WITH_3D TRUE CACHE BOOL "Determines whether QGIS 3D library should be built")
-set(WITH_QGIS_PROCESS TRUE CACHE BOOL "Determines whether the standalone \"qgis_process\" tool should be built")
-set(WITH_DESKTOP TRUE CACHE BOOL "Determines whether QGIS desktop should be built")
-set(WITH_GUI TRUE CACHE BOOL "Determines whether QGIS GUI library should be built")
-set(WITH_ORACLE FALSE CACHE BOOL "Determines whether Oracle support should be built")
-set(WITH_VCPKG FALSE CACHE BOOL "Use the vcpkg submodule for dependency management.")
-=======
 set (WITH_3D TRUE CACHE BOOL "Determines whether QGIS 3D library should be built")
 set (WITH_QGIS_PROCESS TRUE CACHE BOOL "Determines whether the standalone \"qgis_process\" tool should be built")
 set (WITH_DESKTOP TRUE CACHE BOOL "Determines whether QGIS desktop should be built")
 set (WITH_GUI TRUE CACHE BOOL "Determines whether QGIS GUI library should be built")
 set (WITH_ORACLE FALSE CACHE BOOL "Determines whether Oracle support should be built")
 set (WITH_VCPKG FALSE CACHE BOOL "Use the vcpkg submodule for dependency management.")
->>>>>>> 41f75ef7
 
 set (SDK_PATH "" CACHE STRING "Build with VCPKG SDK")
 set (QGISPOSTFIX "" CACHE STRING "Optional postfix to apply to public shared objects and executables")
